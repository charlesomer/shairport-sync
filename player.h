--- conflicted
+++ resolved
@@ -195,14 +195,8 @@
 void player_volume(double f, rtsp_conn_info *conn);
 void player_volume_without_notification(double f, rtsp_conn_info *conn);
 void player_flush(int64_t timestamp, rtsp_conn_info *conn);
-<<<<<<< HEAD
-void player_put_packet(seq_t seqno, uint32_t actual_timestamp, int64_t timestamp, uint8_t *data, int len,
-                       rtsp_conn_info *conn);
-=======
 void player_put_packet(seq_t seqno, uint32_t actual_timestamp, int64_t timestamp, uint8_t *data,
                        int len, rtsp_conn_info *conn);
->>>>>>> 49d5486d
-
 int64_t monotonic_timestamp(uint32_t timestamp,
                             rtsp_conn_info *conn); // add an epoch to the timestamp. The monotonic
 // timestamp guaranteed to start between 2^32 2^33
