#ifndef _AUDIO_H
#define _AUDIO_H

#include <libconfig.h>
#include <stdint.h>

typedef struct {
  double current_volume_dB;
  int32_t minimum_volume_dB;
  int32_t maximum_volume_dB;
} audio_parameters;

typedef struct {
  void (*help)(void);
  char *name;

  // start of program
  int (*init)(int argc, char **argv);
  // at end of program
  void (*deinit)(void);

  int (*prepare)(void); // looks and sets stuff in the config data structure

  void (*start)(int sample_rate, int sample_format);

  // block of samples
  int (*play)(void *buf, int samples);
  void (*stop)(void);

  // may be null if no implemented
  int (*is_running)(
      void); // if implemented, will return 0 if everything is okay, non-zero otherwise

  // may be null if not implemented
  void (*flush)(void);

  // returns the delay before the next frame to be sent to the device would actually be audible.
  // almost certainly wrong if the buffer is empty, so put silent buffers into it to make it busy.
  // will change dynamically, so keep watching it. Implemented in ALSA only.
  // returns a negative error code if there's a problem
  int (*delay)(long *the_delay); // snd_pcm_sframes_t is a signed long
<<<<<<< HEAD
  int (*stats)(uint64_t *measurement_time, uint64_t *delay,
=======
  int (*stats)(uint64_t *raw_measurement_time, uint64_t *corrected_measurement_time,
               uint64_t *delay,
>>>>>>> 56bef8e7
               uint64_t *frames_sent_to_dac); // use this to get the true rate of the DAC

  // may be NULL, in which case soft volume is applied
  void (*volume)(double vol);

  // may be NULL, in which case soft volume parameters are used
  void (*parameters)(audio_parameters *info);

  // may be NULL, in which case software muting is used.
  // also, will return a 1 if it is actually using the mute facility, 0 otherwise
  int (*mute)(int do_mute);

} audio_output;

audio_output *audio_get_output(const char *name);
void audio_ls_outputs(void);
void parse_general_audio_options(void);

#endif //_AUDIO_H<|MERGE_RESOLUTION|>--- conflicted
+++ resolved
@@ -39,12 +39,8 @@
   // will change dynamically, so keep watching it. Implemented in ALSA only.
   // returns a negative error code if there's a problem
   int (*delay)(long *the_delay); // snd_pcm_sframes_t is a signed long
-<<<<<<< HEAD
-  int (*stats)(uint64_t *measurement_time, uint64_t *delay,
-=======
   int (*stats)(uint64_t *raw_measurement_time, uint64_t *corrected_measurement_time,
                uint64_t *delay,
->>>>>>> 56bef8e7
                uint64_t *frames_sent_to_dac); // use this to get the true rate of the DAC
 
   // may be NULL, in which case soft volume is applied
