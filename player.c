--- conflicted
+++ resolved
@@ -80,61 +80,8 @@
 #include "apple_alac.h"
 #endif
 
-<<<<<<< HEAD
 #include "loudness.h"
 
-// parameters from the source
-static unsigned char *aesiv;
-#ifdef HAVE_LIBSSL
-static AES_KEY aes;
-#endif
-static int input_rate, input_bit_depth, input_num_channels, max_frames_per_packet;
-
-static uint32_t timestamp_epoch, last_timestamp,
-    maximum_timestamp_interval; // timestamp_epoch of zero means not initialised, could start at 2
-                                // or 1.
-
-static int input_bytes_per_frame = 4;
-static int output_bytes_per_frame;
-static int output_sample_ratio;
-static int output_rate;
-static int64_t previous_random_number = 0;
-
-// The maximum frame size change there can be is +/- 1;
-static int max_frame_size_change;
-// #define FRAME_BYTES(max_frames_per_packet) (4 * max_frames_per_packet)
-// maximal resampling shift - conservative
-//#define OUTFRAME_BYTES(max_frames_per_packet) (4 * (max_frames_per_packet + 3))
-
-#ifdef HAVE_LIBMBEDTLS
-static mbedtls_aes_context dctx;
-#endif
-
-#ifdef HAVE_LIBPOLARSSL
-static aes_context dctx;
-#endif
-
-// static pthread_t player_thread = NULL;
-static int please_stop;
-static int encrypted; // Normally the audio is encrypted, but it may not be
-
-static int
-    connection_state_to_output; // if true, then play incoming stuff; if false drop everything
-
-static alac_file *decoder_info;
-
-// debug variables
-static int late_packet_message_sent;
-static uint64_t packet_count = 0;
-static int32_t last_seqno_read;
-static int decoder_in_use = 0;
-
-// interthread variables
-static int fix_volume = 0x10000;
-static pthread_mutex_t vol_mutex = PTHREAD_MUTEX_INITIALIZER;
-
-=======
->>>>>>> b4f772c3
 // default buffer size
 // needs to be a power of 2 because of the way BUFIDX(seqno) works
 //#define BUFFER_FRAMES 512
@@ -1207,10 +1154,6 @@
   return length + tstuff;
 }
 
-<<<<<<< HEAD
-=======
-
->>>>>>> b4f772c3
 #ifdef HAVE_LIBSOXR
 // this takes an array of signed 32-bit integers and
 // (a) uses libsoxr to
@@ -1298,8 +1241,6 @@
   }
   return length + tstuff;
 }
-<<<<<<< HEAD
-=======
 #endif
 
 typedef struct stats { // statistics for running averages
@@ -1357,7 +1298,6 @@
 #ifdef HAVE_LIBMBEDTLS
     memset(&conn->dctx, 0, sizeof(mbedtls_aes_context));
     mbedtls_aes_setkey_dec(&conn->dctx, conn->stream.aeskey, 128);
->>>>>>> b4f772c3
 #endif
 
 #ifdef HAVE_LIBPOLARSSL
@@ -1474,32 +1414,10 @@
 
   debug(1, "Output bit depth is %d.", output_bit_depth);
 
-  if (conn->input_bit_depth > output_bit_depth) {
+  if (conn->input_bit_depth >output_bit_depth) {
     debug(1, "Dithering will be enabled because the input bit depth is greater than the output bit "
              "depth");
   }
-<<<<<<< HEAD
-  if (fix_volume != 0x10000) {
-    debug(1, "Dithering will be enabled because the output volume is being altered in software");
-  }
-
-  // we need an intermediate "transition" buffer
-
-  // debug(1,"Define tbuf of length
-  // %d.",output_bytes_per_frame*(max_frames_per_packet*output_sample_ratio+max_frame_size_change));
-
-  tbuf = malloc(sizeof(int32_t) * 2 *
-                (max_frames_per_packet * output_sample_ratio + max_frame_size_change));
-  if (tbuf == NULL)
-    die("Failed to allocate memory for the transition buffer.");
-  sbuf = 0;
-  if (config.packet_stuffing == ST_soxr) { // needed for stuffing
-    sbuf = malloc(sizeof(int32_t) * 2 *
-                  (max_frames_per_packet * output_sample_ratio + max_frame_size_change));
-    if (sbuf == NULL)
-      die("Failed to allocate sbuf memory for the transition buffer.");
-  }
-=======
   if (conn->fix_volume != 0x10000) {
     debug(1, "Dithering will be enabled the output volume is being altered in software");
   }
@@ -1512,42 +1430,28 @@
 	tbuf = malloc(sizeof(int32_t) * 2 *
 								(conn->max_frames_per_packet * conn->output_sample_ratio + conn->max_frame_size_change));
 	if (tbuf == NULL)
-		debug(1, "Failed to allocate memory for the transition buffer.");
+		die("Failed to allocate memory for the transition buffer.");
 	sbuf = 0;
 	if (config.packet_stuffing == ST_soxr) { // needed for stuffing
 		sbuf = malloc(sizeof(int32_t) * 2 *
 									(conn->max_frames_per_packet * conn->output_sample_ratio + conn->max_frame_size_change));
 		if (sbuf == NULL)
-			debug(1, "Failed to allocate memory for the transition buffer.");
+			debug(1, "Failed to allocate memory for the sbuf buffer.");
 	}
->>>>>>> b4f772c3
-
   // We might need an output buffer and a buffer of silence.
   // The size of these dependents on the number of frames, the size of each frame and the maximum
   // size change
   outbuf = malloc(conn->output_bytes_per_frame *
                   (conn->max_frames_per_packet * conn->output_sample_ratio + conn->max_frame_size_change));
   if (outbuf == NULL)
-<<<<<<< HEAD
     die("Failed to allocate memory for an output buffer.");
-  silence = malloc(output_bytes_per_frame * max_frames_per_packet * output_sample_ratio);
+  silence = malloc(conn->output_bytes_per_frame * conn->max_frames_per_packet * conn->output_sample_ratio);
   if (silence == NULL)
     die("Failed to allocate memory for a silence buffer.");
-  memset(silence, 0, output_bytes_per_frame * max_frames_per_packet * output_sample_ratio);
-  late_packet_message_sent = 0;
-  first_packet_timestamp = 0;
-  missing_packets = late_packets = too_late_packets = resend_requests = 0;
-  flush_rtp_timestamp = 0; // it seems this number has a special significance -- it seems to be used
-=======
-    debug(1, "Failed to allocate memory for an output buffer.");
-  silence = malloc(conn->output_bytes_per_frame * conn->max_frames_per_packet * conn->output_sample_ratio);
-  if (silence == NULL)
-    debug(1, "Failed to allocate memory for a silence buffer.");
   memset(silence, 0, conn->output_bytes_per_frame * conn->max_frames_per_packet * conn->output_sample_ratio);
   conn->first_packet_timestamp = 0;
   conn->missing_packets = conn->late_packets = conn->too_late_packets = conn->resend_requests = 0;
   conn->flush_rtp_timestamp = 0; // it seems this number has a special significance -- it seems to be used
->>>>>>> b4f772c3
                            // as a null operand, so we'll use it like that too
   int sync_error_out_of_bounds =
       0; // number of times in a row that there's been a serious sync error
@@ -1610,12 +1514,7 @@
 
           // here, let's transform the frame of data, if necessary
 
-<<<<<<< HEAD
-          switch (input_bit_depth) {
-=======
-          if (tbuf != NULL) { // this will be null if no changes are needed
-            switch (conn->input_bit_depth) {
->>>>>>> b4f772c3
+          switch (conn->input_bit_depth) {
             case 16: {
               int i, j;
               int16_t ls, rs;
@@ -1689,16 +1588,9 @@
             } break;
             default:
               die("Shairport Sync only supports 16 bit input");
-<<<<<<< HEAD
-=======
-            }
-
-            // inbuf = tbuf;
-            inbuflength *= conn->output_sample_ratio;
->>>>>>> b4f772c3
           }
 
-          inbuflength *= output_sample_ratio;
+          inbuflength *= conn->output_sample_ratio;
 
           // We have a frame of data. We need to see if we want to add or remove a frame from it to
           // keep in sync.
@@ -1893,7 +1785,7 @@
               {
                 // Apply volume and loudness
                 // Volume must be applied here because the loudness filter will increase the signal level and it would saturate the int32_t otherwise                
-                float gain = fix_volume / 65536.0f;
+                float gain = conn->fix_volume / 65536.0f;
                 float gain_db = 20*log10(gain);
                 //debug(1, "Applying soft volume dB: %f k: %f", gain_db, gain);
                 
@@ -1917,17 +1809,6 @@
             switch (config.packet_stuffing) {
             case ST_basic:
               //                if (amount_to_stuff) debug(1,"Basic stuff...");
-<<<<<<< HEAD
-              play_samples =
-                  stuff_buffer_basic_32((int32_t *)tbuf, inbuflength, config.output_format,
-                                        outbuf, amount_to_stuff, enable_dither);
-              break;
-            case ST_soxr:
-              //                if (amount_to_stuff) debug(1,"Soxr stuff...");
-              play_samples = stuff_buffer_soxr_32((int32_t *)tbuf, (int32_t *)sbuf, inbuflength,
-                                                  config.output_format, outbuf, amount_to_stuff,
-                                                  enable_dither);
-=======
                 play_samples =
                     stuff_buffer_basic_32((int32_t *)tbuf, inbuflength, config.output_format,
                                           outbuf, amount_to_stuff, enable_dither, conn);
@@ -1937,20 +1818,13 @@
                 play_samples = stuff_buffer_soxr_32((int32_t *)tbuf, (int32_t *)sbuf, inbuflength,
                                                     config.output_format, outbuf, amount_to_stuff,
                                                     enable_dither,conn);
->>>>>>> b4f772c3
               break;
             }
 #else
             //          if (amount_to_stuff) debug(1,"Standard stuff...");
-<<<<<<< HEAD
-            play_samples =
-                stuff_buffer_basic_32((int32_t *)tbuf, inbuflength, config.output_format, outbuf,
-                                      amount_to_stuff, enable_dither);
-=======
               play_samples =
                   stuff_buffer_basic_32((int32_t *)tbuf, inbuflength, config.output_format, outbuf,
                                         amount_to_stuff, enable_dither,conn);
->>>>>>> b4f772c3
 #endif
 
             /*
@@ -2017,14 +1891,9 @@
                   config.output->play(inbuf, inbuflength);
               }
             else {
-<<<<<<< HEAD
-              play_samples = stuff_buffer_basic_32(
-                  (int32_t *)tbuf, inbuflength, config.output_format, outbuf, 0, enable_dither);
-=======
 
                 play_samples = stuff_buffer_basic_32(
                     (int32_t *)tbuf, inbuflength, config.output_format, outbuf, 0, enable_dither,conn);
->>>>>>> b4f772c3
 
               if (outbuf == NULL)
                 debug(1, "NULL outbuf to play -- skipping it.");
@@ -2393,18 +2262,12 @@
   // debug(1,"Software attenuation set to %f, i.e %f out of 65,536, for airplay volume of
   // %f",software_attenuation,temp_fix_volume,airplay_volume);
 
-<<<<<<< HEAD
-  pthread_mutex_lock(&vol_mutex);
-  fix_volume = temp_fix_volume;
-  pthread_mutex_unlock(&vol_mutex);
-  
-  if (config.loudness)
-    loudness_set_volume(software_attenuation/100);
-=======
   pthread_mutex_lock(&conn->vol_mutex);
   conn->fix_volume = temp_fix_volume;
   pthread_mutex_unlock(&conn->vol_mutex);
->>>>>>> b4f772c3
+
+  if (config.loudness)
+    loudness_set_volume(software_attenuation/100);
 
 #ifdef CONFIG_METADATA
   char *dv = malloc(128); // will be freed in the metadata thread
