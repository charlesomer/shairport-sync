# Shairport Sync for Cars
<<<<<<< HEAD
If your car audio has an AUX input, you can get AirPlay in your car using Shairport Sync. Together, Shairport Sync and an iPhone can give you access to internet radio, YouTube, Apple Music, Spotify, etc. on the move. While Shairport Sync is  no substitute for CarPlay, the audio quality is often much better than Bluetooth. Your passengers can enjoy movies with the soundtrack on the car speakers.
=======
If your car audio has an AUX input, you can get AirPlay in your car using Shairport Sync. Together, Shairport Sync and an iPhone or an iPad with cellular capability can give you access to internet radio, YouTube, Apple Music, Spotify, etc. on the move. While Shairport Sync is no substitute for CarPlay, the audio quality is often much better than Bluetooth.
>>>>>>> 694c9f5a

## The Basic Idea

The basic idea is to use a small Linux computer to create an isolated WiFi network (a "car network") and run Shairport Sync on it to provide an AirPlay service. An iPhone or an iPad with cellular capability can simultaneously connect to internet radio, YouTube, Apple Music, Spotify, etc. over the cellular network and send AirPlay audio through the car network to the AirPlay service provided by Shairport Sync. This sends the audio to the computer's DAC which is connected to the AUX input of your car audio.

Note that Android devices can not, so far, do this trick of using the two networks simultaneously.

## Example

In this example, a Raspberry Pi Zero 2 W and a Pimoroni PHAT DAC are used. Shairport Sync will be built for AirPlay 2 operation, but you can build it for "classic" AirPlay (aka AirPlay 1) operation if you prefer. A Pi Zero W is powerful enough for classic AirPlay.

Please note that some of the details of setting up networks are specific to the version of Linux used -- Rasberry Pi OS (Bullseye) Lite or later.

### Prepare the initial SD Image
* Download the latest version of Raspberry Pi OS (Lite) -- Bullseye (Lite) of 2022-04-04 at the time of writing -- and install it onto an SD Card using `Raspberry Pi Imager`. The Lite version is preferable to the Desktop version as it doesn't include a sound server like PulseAudio or PipeWire that can prevent direct access to the audio output device.
* Before writing the image to the card, use the Settings control on `Raspberry Pi Imager` to set hostname, enable SSH and provide a username and password to use while building the system. Similarly, you can specify a wireless network the Pi will connect to while building the system. Later on the Pi will be configured to start its own isolated network.
* The next few steps are to add the overlay needed for the sound card. This may not be necessary in your case, but in this example a Pimoroni PHAT is being used. If you do not need to add an overlay, skip these steps.
  * Mount the card on a Linux machine. Two drives should appear -- a `boot` drive and a `rootfs` drive.
  * `cd` to the `boot` drive (since my username is `mike`, it will be `$ cd /media/mike/boot`).
  * Edit the `config.txt` file to add the overlay needed for the sound card. This may not be necessary in your case, but in this example a Pimoroni PHAT is being used and it needs the following entry to be added:
    ```
    dtoverlay=hifiberry-dac
    ```
  * Close the file and carefully dismount and eject the two drives. *Be sure to dismount and eject the drives properly; otherwise they may be corrupted.*
* Remove the SD card from the Linux machine, insert it into the Pi and reboot.

After a short time, the Pi should appear on your network -- it may take a minute or so. To check, try to `ping` it at the `<hostname>.local`, e.g. if the hostname is `bmw` then use `$ ping bmw.local`. Once it has appeared, you can SSH into it and configure it.

### Boot, Configure, Update 
The first thing to do on a Pi would be to use the `raspi-config` tool to expand the file system to use the entire card. Next, do the usual update and upgrade:
```
# apt-get update
# apt-get upgrade
``` 

### Build and Install 
Let's get the tools and libraries for building and installing Shairport Sync (and NQPTP).

```
# apt install --no-install-recommends build-essential git xmltoman autoconf automake libtool \
    libpopt-dev libconfig-dev libasound2-dev avahi-daemon libavahi-client-dev libssl-dev libsoxr-dev \
    libplist-dev libsodium-dev libavutil-dev libavcodec-dev libavformat-dev uuid-dev libgcrypt-dev xxd
```
If you are building classic Shairport Sync, the list of packages is shorter:
```
# apt-get install --no-install-recommends build-essential git xmltoman autoconf automake libtool \
    libpopt-dev libconfig-dev libasound2-dev avahi-daemon libavahi-client-dev libssl-dev libsoxr-dev
```

#### NQPTP
Skip this section if you are building classic Shairport Sync – NQPTP is not needed for classic Shairport Sync.

Download, install, enable and start NQPTP from [here](https://github.com/mikebrady/nqptp) following the guide for Linux.

#### Shairport Sync
Download Shairport Sync, check out the `development` branch and configure, compile and install it.

* Omit the `--with-airplay-2` from the `./configure` options if you are building classic Shairport Sync.

```
$ git clone https://github.com/mikebrady/shairport-sync.git
$ cd shairport-sync
$ git checkout development
$ autoreconf -fi
$ ./configure --sysconfdir=/etc --with-alsa \
    --with-soxr --with-avahi --with-ssl=openssl --with-systemd --with-airplay-2
$ make
# make install
```
The `autoreconf` step may take quite a while – please be patient!

**Note:** *Do not* enable Shairport Sync to start automatically at boot time -- later on in this installation, we will arrange for it to start after the network has been set up.

### Configure Shairport Sync
Here are the important options for the Shairport Sync configuration file at `/etc/shairport-sync.conf`:
```
// Sample Configuration File for Shairport Sync for Car Audio with a Pimoroni PHAT
general =
{
	name = "BMW Radio";
	ignore_volume_control = "yes";
	volume_max_db = -3.00;
};

alsa =
{
	output_device = "hw:1"; // the name of the alsa output device. Use "alsamixer" or "aplay" to find out the names of devices, mixers, etc.
};

```
Two `general` settings are worth noting. First, the option to ignore the sending device's volume control is enabled -- this means that the car audio's volume control is the only one that affects the audio volume. Of course this is a matter of personal preference.
Second, the maximum output offered by the DAC to the AUX port of the car audio can be reduced if it is overloading the input circuits. Again, that's a matter for personal selection and adjustment.

The `alsa` settings are for the Pimoroni PHAT -- it does not have a hardware mixer, so no `mixer_control_name` is given.

Note that the DAC's 32-bit capability is automatically selected if available, so there is no need to set it here. Similarly, since `soxr` support is included in the build, `soxr` interpolation will be automatically enabled if the device is fast enough.

### Extra Packages
A number of packages to enable the Pi to work as a WiFi base station are needed:
```
# apt-get install hostapd isc-dhcp-server
```
Disable both of these services from starting at boot time (this is because we will launch them sequentially later on):
```
# systemctl unmask hostapd
# systemctl disable hostapd
# systemctl disable isc-dhcp-server
```
#### Configure HostAPD
Configure `hostapd` by creating `/etc/hostapd/hostapd.conf` with the following contents which will set up an open network with the name BMW. You might wish to change the name:
``` 
# Thanks to https://wiki.gentoo.org/wiki/Hostapd#802.11b.2Fg.2Fn_triple_AP

# The interface used by the AP
interface=wlan0

# This is the name of the network -- yours may be different
ssid=BMW

# "g" simply means 2.4GHz band
hw_mode=g

# Channel to use
channel=11

# Limit the frequencies used to those allowed in the country
ieee80211d=1

# The country code
country_code=IE

# Enable 802.11n support
ieee80211n=1

# QoS support, also required for full speed on 802.11n/ac/ax
wmm_enabled=1

```
Note that, since car network is isolated from the Internet, you don't really need to secure it with a password.

#### Configure DHCP server

First,  replace the contents of `/etc/dhcp/dhcpd.conf` with this:
```
subnet 10.0.10.0 netmask 255.255.255.0 {
     range 10.0.10.5 10.0.10.150;
     #option routers <the-IP-address-of-your-gateway-or-router>;
     #option broadcast-address <the-broadcast-IP-address-for-your-network>;
}
```
Second, modify the INTERFACESv4 entry at the end of the file `/etc/default/isc-dhcp-server` to look as follows:
```
INTERFACESv4="wlan0"
INTERFACESv6=""
```
### Set up the Startup Sequence
Configure the startup sequence by adding commands to `/etc/rc.local` to start `hostapd` and the `dhcp` server and then to start `shairport-sync` automatically after startup. Its contents should look like this:
```
#!/bin/sh -e
#
# rc.local
#
# This script is executed at the end of each multiuser runlevel.
# Make sure that the script will "exit 0" on success or any other
# value on error.
#
# In order to enable or disable this script just change the execution
# bits.
#
# By default this script does nothing.

/sbin/iw dev wlan0 set power_save off
/usr/sbin/hostapd -B -P /run/hostapd.pid /etc/hostapd/hostapd.conf
/sbin/ip addr add 10.0.10.1/24 dev wlan0
/bin/sleep 1
/bin/systemctl start isc-dhcp-server
/bin/sleep 2
/bin/systemctl start shairport-sync

exit 0

```
As you can see, the effect of these commands is to start the WiFi transmitter, give the base station the IP address `10.0.10.1`, start a DHCP server and finally start the Shairport Sync service.

### Final Steps
Up to now, if you reboot the Pi, it will reconnect to your WiFi network, ignoring the instructions and settings you have given it to act as a base station. That is because the `wlan0` interface is still under the control of the `dhcpcd` service. So, the final step is to instruct the `dhcpcd` service not to manage `wlan0`. To do this, edit `/etc/dhcpcd.conf` and insert the following line at the start:
```
denyinterfaces wlan0
```
From this point on, at least on the Raspberry Pi, if you reboot the machine, it will not reconnect to your network – instead, it will act as the WiFi base station you have configured with `hostapd` and `isc-dhcp-server`.

### Optimise startup time -- Raspberry Pi Specific

<<<<<<< HEAD
This is applicable to a Raspberry Pi only. Some of it may be applicable to other systems, but it has not been tested on them. There are quite a few services that are not necessary for this setup. Disabling them can shorten startup time. Running these commands disables them:
=======
This is applicable to a Raspberry Pi only. Some of it may be applicable to other systems, but it has not been tested on them. There are quite a few services that are not necessary for this setup. Disabling them can improve startup time. Running these commands disables them:
>>>>>>> 694c9f5a

````
sudo systemctl disable systemd-timesyncd.service
sudo systemctl disable keyboard-setup.service
sudo systemctl disable triggerhappy.service
sudo systemctl disable dhcpcd.service
sudo systemctl disable wpa_supplicant.service
sudo systemctl disable dphys-swapfile.service
sudo systemctl disable networking.service
````

### Read-only mode -- Raspberry Pi Specific

Run `sudo raspi-config` and then choose `Performance Options` > `Overlay Filesystem` and choose to enable the overlay filesystem, and to set the boot partition to be write-protected. 

### Ready
Install the Raspberry Pi in your car. It should be powered from a source that is switched off when you leave the car, otherwise the slight current drain will eventually flatten the car's battery.

When the power source is switched on, typically when you start the car, it will take maybe a minute for the system to boot up.
### Enjoy!

---

## Updating
From time to time, you may wish to update this installation. However, in order to update Shairport Sync, you must reconnect the system to a network that can access the internet. The easiest thing is to temporarily reconnect to the network you used when you created the system. To do that, you have to temporarily undo the "Final Steps" and some of the "Raspberry Pi Specific" steps you used. This will enable you to connect your device back to the network it was created on. You should then be able to update the operating system and libraries in the normal way and then update Shairport Sync.

So, take the following steps:

1. If it's a Raspberry Pi and you have enabled the Read-only mode, you must take the device out of Read-only mode:  
Run `sudo raspi-config` and then choose `Performance Options` > `Overlay Filesystem` and choose to disable the overlay filesystem and to set the boot partition not to be write-protected. This is so that changes can be written to the file system; you can make the filesystem read-only again later. Save the changes and reboot the system.

2. If you have disabled the `dhcpcd`, `wpa_supplicant` or `systemd-timesyncd` services as suggested in the "Optimise startup time -- Raspberry Pi Specific" section, you need to temporarily re-enable them:  
`# systemctl enable dhcpcd.service`  
`# systemctl enable wpa_supplicant.service`  
`# systemctl enable systemd-timesyncd.service`  
Reboot.

3. To allow your device to reconnect to the network it was created on, edit `/etc/dhcpcd.conf` and comment out the following line at the start:  
`denyinterfaces wlan0`  
so that it looks like this:  
`# denyinterfaces wlan0`  
From this point on, if you reboot the machine, it will connect to the network it was configured on, i.e. the network you used when you set it up for the first time. This is because the name and password of the network it was created on would have been placed in `/etc/wpa_supplicant/wpa_supplicant` when the system was initially configured and will still be there.

4. Reboot and do Normal Updating

   You can perform updates in the normal way -- see [UPDATING](https://github.com/mikebrady/shairport-sync/blob/master/UPDATING.md). When you are finished, you need to undo the temporary changes you made to the setup, as follows:

5. If you had temporarily re-enabled services that are normally disabled, then it's time to disable them again:  
`# systemctl disable dhcpcd.service`  
`# systemctl disable wpa_supplicant.service`  
`# systemctl disable systemd-timesyncd.service`  

6. To re-enable the system to create its own network, edit `/etc/dhcpcd.conf` and uncomment the line that you had temporarily commented out at the start of the update. Change:  
`# denyinterfaces wlan0`  
so that it looks like this:  
`denyinterfaces wlan0`  

7. Reboot. The system should start as it would if it was in the car.

8. If the device is a Raspberry Pi and you wish to make the file system read-only, connect to the system, run `sudo raspi-config` and then choose `Performance Options` > `Overlay Filesystem`. In there, choose to enable the overlay filesystem, and to set the boot partition to be write-protected. Do a final reboot and check that everyting is in order.<|MERGE_RESOLUTION|>--- conflicted
+++ resolved
@@ -1,9 +1,5 @@
 # Shairport Sync for Cars
-<<<<<<< HEAD
-If your car audio has an AUX input, you can get AirPlay in your car using Shairport Sync. Together, Shairport Sync and an iPhone can give you access to internet radio, YouTube, Apple Music, Spotify, etc. on the move. While Shairport Sync is  no substitute for CarPlay, the audio quality is often much better than Bluetooth. Your passengers can enjoy movies with the soundtrack on the car speakers.
-=======
 If your car audio has an AUX input, you can get AirPlay in your car using Shairport Sync. Together, Shairport Sync and an iPhone or an iPad with cellular capability can give you access to internet radio, YouTube, Apple Music, Spotify, etc. on the move. While Shairport Sync is no substitute for CarPlay, the audio quality is often much better than Bluetooth.
->>>>>>> 694c9f5a
 
 ## The Basic Idea
 
@@ -197,11 +193,7 @@
 
 ### Optimise startup time -- Raspberry Pi Specific
 
-<<<<<<< HEAD
-This is applicable to a Raspberry Pi only. Some of it may be applicable to other systems, but it has not been tested on them. There are quite a few services that are not necessary for this setup. Disabling them can shorten startup time. Running these commands disables them:
-=======
 This is applicable to a Raspberry Pi only. Some of it may be applicable to other systems, but it has not been tested on them. There are quite a few services that are not necessary for this setup. Disabling them can improve startup time. Running these commands disables them:
->>>>>>> 694c9f5a
 
 ````
 sudo systemctl disable systemd-timesyncd.service
