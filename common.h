#ifndef _COMMON_H
#define _COMMON_H

#include <stdint.h>
#include <sys/socket.h>
#include <libconfig.h>

#include "config.h"
#include "audio.h"
#include "mdns.h"

#if defined(__APPLE__) && defined(__MACH__)
/* Apple OSX and iOS (Darwin). ------------------------------ */
#include <TargetConditionals.h>
#if TARGET_OS_MAC == 1
/* OSX */
#define COMPILE_FOR_OSX 1
#endif
#endif

#if defined(__linux__)
/* Linux. --------------------------------------------------- */
#define COMPILE_FOR_LINUX 1
#endif

// struct sockaddr_in6 is bigger than struct sockaddr. derp
#ifdef AF_INET6
#define SOCKADDR struct sockaddr_storage
#define SAFAMILY ss_family
#else
#define SOCKADDR struct sockaddr
#define SAFAMILY sa_family
#endif

enum stuffing_type {
  ST_basic = 0,
  ST_soxr,
} type;

typedef struct {
  config_t *cfg;
  char *password;
  char *apname;
#ifdef CONFIG_METADATA
  int metadata_enabled;
  char *metadata_pipename;
  int get_coverart;
#endif
  uint8_t hw_addr[6];
  int port;
  int udp_port_base;
  int udp_port_range;
  int ignore_volume_control;
  int resyncthreshold; // if it get's out of whack my more than this, resync. Zero means never
                       // resync.
  int allow_session_interruption;
  int timeout; // while in play mode, exit if no packets of audio come in for more than this number
               // of seconds . Zero means never exit.
  int dont_check_timeout; // this is used to maintain backward compatability with the old -t option
                          // behaviour; only set by -t 0, cleared by everything else
  char *output_name;
  audio_output *output;
  char *mdns_name;
  mdns_backend *mdns;
  int buffer_start_fill;
  uint32_t latency;
  uint32_t userSuppliedLatency; // overrides all other latencies -- use with caution
  uint32_t iTunesLatency;       // supplied with --iTunesLatency option
  uint32_t AirPlayLatency; // supplied with --AirPlayLatency option
  uint32_t ForkedDaapdLatency; // supplied with --ForkedDaapdLatency option
  int daemonise;
  int statistics_requested;
  char *cmd_start, *cmd_stop;
  int cmd_blocking;
  int tolerance; // allow this much drift before attempting to correct it
  enum stuffing_type packet_stuffing;
  char *pidfile;
  char *logfile;
  char *errfile;
#ifdef SUPPORT_CONFIG_FILES
  char *configfile;
#endif
<<<<<<< HEAD
  uint audio_backend_buffer_desired_length; // this will be the desired number of frames in the
=======
  uint32_t audio_backend_buffer_desired_length; // this will be the desired number of frames in the
>>>>>>> 47d6aece
                                            // audio backend buffer -- the DAC buffer for ALSA
  uint32_t audio_backend_latency_offset; // this will be the offset to compensate for any fixed latency
                                     // there might be in the audio
} shairport_cfg;

// true if Shairport Sync is supposed to be sending output to the output device, false otherwise

int get_requested_connection_state_to_output();

void set_requested_connection_state_to_output(int v);

int debuglev;
void die(char *format, ...);
void warn(char *format, ...);
void inform(char *format, ...);
void debug(int level, char *format, ...);

uint8_t *base64_dec(char *input, int *outlen);
char *base64_enc(uint8_t *input, int length);

#define RSA_MODE_AUTH (0)
#define RSA_MODE_KEY (1)
uint8_t *rsa_apply(uint8_t *input, int inlen, int *outlen, int mode);

// given a volume (0 to -30) and high and low attenuations in dB*100 (e.g. 0 to -6000 for 0 to -60
// dB), return an attenuation depending on the transfer function
double vol2attn(double vol, long max_db, long min_db);

// return a monolithic (always increasing) time in nanoseconds

uint64_t get_absolute_time_in_fp(void);

// this is for reading an unsigned 32 bit number, such as an RTP timestamp

uint32_t uatoi(const char *nptr);

shairport_cfg config;
config_t config_file_stuff;

void command_start(void);
void command_stop(void);

void shairport_shutdown();
// void shairport_startup_complete(void);

#endif // _COMMON_H<|MERGE_RESOLUTION|>--- conflicted
+++ resolved
@@ -80,11 +80,7 @@
 #ifdef SUPPORT_CONFIG_FILES
   char *configfile;
 #endif
-<<<<<<< HEAD
-  uint audio_backend_buffer_desired_length; // this will be the desired number of frames in the
-=======
   uint32_t audio_backend_buffer_desired_length; // this will be the desired number of frames in the
->>>>>>> 47d6aece
                                             // audio backend buffer -- the DAC buffer for ALSA
   uint32_t audio_backend_latency_offset; // this will be the offset to compensate for any fixed latency
                                      // there might be in the audio
