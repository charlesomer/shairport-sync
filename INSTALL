--- conflicted
+++ resolved
@@ -1,6 +1,5 @@
 Type 'make' to build the packet decoder, 'hairtunes'.
 
-<<<<<<< HEAD
 To Run make, you need pkg-config installed (mac):
   brew install pkg-config
 
@@ -11,23 +10,9 @@
   Perl
 
 Debian/Ubuntu users need:
-  libssl-dev libcrypt-openssl-rsa-perl libao2 libao-dev2
-
-Perl modules (install from CPAN if needed):
-  HTTP::Message
-  Crypt::OpenSSL::RSA (cpan, then install)
-=======
-You need the following installed:
-  openssl
-  libao
-  avahi (avahi-daemon running and avahi-publish-service on path)
-  Perl
-
-Debian/Ubuntu users need:
   libssl-dev libcrypt-openssl-rsa-perl libao2 libao-dev2 libio-socket-inet6-perl
 
 Perl modules (install from CPAN if needed):
   HTTP::Message
   Crypt::OpenSSL::RSA
-  IO::Socket::INET6
->>>>>>> 6e1f784b
+  IO::Socket::INET6