--- conflicted
+++ resolved
@@ -1,41 +1,33 @@
-<<<<<<< HEAD
-Version 2.4.1
-----
-This release has three small bug fixes and some small documentation updates.
-
-**Bug Fixes**
-=======
-Version 2.5.0.9
-----
-**New Feature**
+Version 2.4.2
+----
+This release has important enhancements, bug fixes and documentation updates. It also appears to bring compatiblity with Synology NAS devices.
+
+
+**New Features**
+* Source-specified Latencies. Shairport Sync now uses the latencies specified by the audio source. Background: the AirPlay protocol used by Shairport Sync allows the audio source to specify the exact delay or latency that should be applied to the audio stream. Until now, Shairport Sync ignored this information and used fixed preset latencies that were selected on the basis of the "User-Agent" setting. Using source-specified latencies means that Shairport Sync is able adapt automatically to different sources.
+Using source-specified latencies is now automatic unless non-standard static latencies have been specified in the configuration file or command line. Using non-standard latencies is usually done to compensate for delays in the back end of the system. For example, if the audio amplifier being driven by Shairport Sync has an inherent delay of its own -- as happens with many home theatre and surround sound systems -- then some users have reduced the latencies used by Shairport Sync to compensate. This usage is discouraged -- the `audio_backend_latency_offset` in the appropriate backend stanza (e.g. in the "alsa" stanza) should be used for this. Static latency settings are now deprecated, and will be removed in a future version of Shairport Sync.
 * Set Volume Range. This is a new setting that allows you to use just a portion of the full range of attenuation offered by a mixer. For example, if a mixer has a minimum volume of -80 dB and a maximum of +20 dB, you might wish to use only 60 dB of the 100 dB available.  This might be because the sound becomes inaudible at the lowest setting and unbearably loud at the highest setting. It is for this reason that many domestic HiFi systems have a volume control range of only 60 to 80 dB.
- Another possible reason might be because the range specified by the mixer does not match the capabilities of the device. For example, the Raspberry Pi's DAC that feeds the built-in audio jack claims a range of 106 dB but has a useful range of only about 35dB. The new `volume_range_db` setting in the `general` stanza allows you to specify the maximum range from highest to lowest. The range suggested for the Raspberry Pi's built-in audio DAC, which feeds the headphone jack, is 35. Using it in this case gives the volume control a much more useful range of settings.
+ Another possible reason to use this setting might be because the range specified by the mixer does not match the actual capabilities of the device. For example, the Raspberry Pi's DAC that feeds the built-in audio jack claims a range of 106 dB but has a useful range of only about 35dB. The new `volume_range_db` setting in the `general` stanza allows you to specify the maximum range from highest to lowest. The range suggested for the Raspberry Pi's built-in audio DAC, which feeds the headphone jack, is 35. Using it in this case gives the volume control a much more useful range of settings.
+
+**Bug fixes**
+* Sometimes, especially when using Shairport Sync as a system output, it would not play the audio stream. This was caused by an improperly initialised variable. Fixed. Synology NAS devices now seem to be working with Shairport Sync.
+* Fix in the `shairport.c`: the USE_CUSTOM_LOCAL_STATE_DIR macro was still being used when it should have been USE_CUSTOM_PID_DIR.
+* Fix a crashing bug -- if metadata was enabled but a pipename was not supplied, boom.
 
 **Other Changes**
 * Initial timing accuracy improved. The estimate of when to play the starting frame of the audio sequence has improved significantly. This leads to fewer corrections being needed at the start.
-
-Version 2.5.0.8
-----
-**Important Bug fix**
-* Sometimes, especially when using Shairport Sync as a system output, it would not play the audio stream. This was caused by an improperly initialised variable. Fixed. It may also be implicated in the continuing issue with Synology devices being unable to play to Shairport Sync.
-
-Version 2.5.0.7
-----
-**New Feature**
-* Source-specified Latencies. The AirPlay protocol used by Shairport Sync allows the audio source to specify the exact delay or latency that should be applied to the audio stream. Until now, Shairport Sync ignored this information and used fixed preset latencies that were selected on the basis of the "User-Agent" setting. Using source-specified latencies means that Shairport Sync should be able adapt automatically to a wider range of sources.
-Using source-specified latencies is now automatic unless non-standard static latencies have been specified in the configuration file or command line. Using non-standard latencies is usually done to compensate for delays in the back end of the system. For example, if the audio amplifier being driven by Shairport Sync has an inherent delay of its own -- as happens with many home theatre and surround sound systems -- then some users have reduced the latencies used by Shairport Sync to compensate. This usage is discouraged -- the `audio_backend_latency_offset` in the appropriate backend stanza (e.g. in the "alsa" stanza) should be used for this. Static latency settings are now deprecated, and will be removed in a future version of Shairport Sync.
-
-**Bug fixes**
-* Fix in the `shairport.c`: the USE_CUSTOM_LOCAL_STATE_DIR macro was still being used when it should have been USE_CUSTOM_PID_DIR.
-* Fix a crashing bug -- if metadata was enabled but a pipename was not supplied, boom.
-
-**Other Changes**
 * Volume ratios expressed in decibels are now consistently denominated in voltage decibels rather than power decibels. The rationale is that the levels refer to voltage levels, and power is proportional to the square of voltage.
 Thus a ratio of levels of 65535 to 1 is 96.3 dB rather than the 48.15 dB used before.
 * The latency figure returned to the source as part of the response to an rtsp request packet is 11,025, which may (?) be meant to indicate the minimum latency the device is capable of. 
 * An experimental handler for a GET_PARAMETER rtsp request has been added. It does nothing except log the occurence.
 * The RTSP request dispatcher now logs an event whenever an unrecognised rtsp has been made.
->>>>>>> 2a6071e9
+
+
+Version 2.4.1
+----
+This release has three small bug fixes and some small documentation updates.
+
+**Bug Fixes**
 
 Changes from the previous stable version -- 2.4 -- are summarised here:
  * The USE_CUSTOM_LOCAL_STATE_DIR macro was still being used when it should have been USE_CUSTOM_PID_DIR. This could affect users using a custom location for the PID directory.
