--- conflicted
+++ resolved
@@ -4,11 +4,7 @@
 #include <stdint.h>
 
 #define PAIR_AP_VERSION_MAJOR 0
-<<<<<<< HEAD
-#define PAIR_AP_VERSION_MINOR 7
-=======
 #define PAIR_AP_VERSION_MINOR 8
->>>>>>> e06be8c9
 
 #define PAIR_AP_DEVICE_ID_LEN_MAX 64
 
