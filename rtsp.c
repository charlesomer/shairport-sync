/*
 * RTSP protocol handler. This file is part of Shairport Sync
 * Copyright (c) James Laird 2013

 * Modifications associated with audio synchronization, mutithreading and
 * metadata handling copyright (c) Mike Brady 2014-2019
 * All rights reserved.
 *
 * Permission is hereby granted, free of charge, to any person
 * obtaining a copy of this software and associated documentation
 * files (the "Software"), to deal in the Software without
 * restriction, including without limitation the rights to use,
 * copy, modify, merge, publish, distribute, sublicense, and/or
 * sell copies of the Software, and to permit persons to whom the
 * Software is furnished to do so, subject to the following conditions:
 *
 * The above copyright notice and this permission notice shall be
 * included in all copies or substantial portions of the Software.
 *
 * THE SOFTWARE IS PROVIDED "AS IS", WITHOUT WARRANTY OF ANY KIND,
 * EXPRESS OR IMPLIED, INCLUDING BUT NOT LIMITED TO THE WARRANTIES
 * OF MERCHANTABILITY, FITNESS FOR A PARTICULAR PURPOSE AND
 * NONINFRINGEMENT. IN NO EVENT SHALL THE AUTHORS OR COPYRIGHT
 * HOLDERS BE LIABLE FOR ANY CLAIM, DAMAGES OR OTHER LIABILITY,
 * WHETHER IN AN ACTION OF CONTRACT, TORT OR OTHERWISE, ARISING
 * FROM, OUT OF OR IN CONNECTION WITH THE SOFTWARE OR THE USE OR
 * OTHER DEALINGS IN THE SOFTWARE.
 */

#include <arpa/inet.h>
#include <errno.h>
#include <fcntl.h>
#include <memory.h>
#include <netdb.h>
#include <netinet/in.h>
#include <poll.h>
#include <pthread.h>
#include <stdio.h>
#include <stdlib.h>
#include <string.h>
#include <sys/select.h>
#include <sys/socket.h>
#include <sys/stat.h>
#include <sys/types.h>
#include <unistd.h>

#include "config.h"

#ifdef CONFIG_OPENSSL
#include <openssl/md5.h>
#endif

#ifdef CONFIG_MBEDTLS
#include <mbedtls/version.h>
#include <mbedtls/md5.h>
#endif

#ifdef CONFIG_POLARSSL
#include <polarssl/md5.h>
#endif

#include "common.h"
#include "player.h"
#include "rtp.h"
#include "rtsp.h"

#ifdef CONFIG_METADATA_HUB
#include "metadata_hub.h"
#endif

<<<<<<< HEAD
=======
#ifdef CONFIG_MQTT
#include "mqtt.h"
#endif

>>>>>>> 704352a4
#ifdef AF_INET6
#define INETx_ADDRSTRLEN INET6_ADDRSTRLEN
#else
#define INETx_ADDRSTRLEN INET_ADDRSTRLEN
#endif

#define METADATA_SNDBUF (4 * 1024 * 1024)

enum rtsp_read_request_response {
  rtsp_read_request_response_ok,
  rtsp_read_request_response_immediate_shutdown_requested,
  rtsp_read_request_response_bad_packet,
  rtsp_read_request_response_channel_closed,
  rtsp_read_request_response_read_error,
  rtsp_read_request_response_error
};

// Mike Brady's part...

int metadata_running = 0;

// always lock use this when accessing the playing conn value
static pthread_mutex_t playing_conn_lock = PTHREAD_MUTEX_INITIALIZER;

// every time we want to retain or release a reference count, lock it with this
// if a reference count is read as zero, it means the it's being deallocated.
static pthread_mutex_t reference_counter_lock = PTHREAD_MUTEX_INITIALIZER;

// only one thread is allowed to use the player at once.
// it monitors the request variable (at least when interrupted)
// static pthread_mutex_t playing_mutex = PTHREAD_MUTEX_INITIALIZER;
// static int please_shutdown = 0;
// static pthread_t playing_thread = 0;

int RTSP_connection_index = 1;

#ifdef CONFIG_METADATA
typedef struct {
  pthread_mutex_t pc_queue_lock;
  pthread_cond_t pc_queue_item_added_signal;
  pthread_cond_t pc_queue_item_removed_signal;
  size_t item_size;  // number of bytes in each item
  uint32_t count;    // number of items in the queue
  uint32_t capacity; // maximum number of items
  uint32_t toq;      // first item to take
  uint32_t eoq;      // free space at end of queue
  void *items;       // a pointer to where the items are actually stored
} pc_queue;          // producer-consumer queue
#endif

static int msg_indexes = 1;

typedef struct {
  int index_number;
  uint32_t referenceCount; // we might start using this...
  unsigned int nheaders;
  char *name[16];
  char *value[16];

  int contentlength;
  char *content;

  // for requests
  char method[16];

  // for responses
  int respcode;
} rtsp_message;

#ifdef CONFIG_METADATA
typedef struct {
  uint32_t type;
  uint32_t code;
  char *data;
  uint32_t length;
  rtsp_message *carrier;
} metadata_package;

void pc_queue_init(pc_queue *the_queue, char *items, size_t item_size, uint32_t number_of_items) {
  pthread_mutex_init(&the_queue->pc_queue_lock, NULL);
  pthread_cond_init(&the_queue->pc_queue_item_added_signal, NULL);
  pthread_cond_init(&the_queue->pc_queue_item_removed_signal, NULL);
  the_queue->item_size = item_size;
  the_queue->items = items;
  the_queue->count = 0;
  the_queue->capacity = number_of_items;
  the_queue->toq = 0;
  the_queue->eoq = 0;
}

void pc_queue_delete(pc_queue *the_queue) {
  pthread_cond_destroy(&the_queue->pc_queue_item_removed_signal);
  pthread_cond_destroy(&the_queue->pc_queue_item_added_signal);
  pthread_mutex_destroy(&the_queue->pc_queue_lock);
}

int send_metadata(uint32_t type, uint32_t code, char *data, uint32_t length, rtsp_message *carrier,
                  int block);

int send_ssnc_metadata(uint32_t code, char *data, uint32_t length, int block) {
  return send_metadata('ssnc', code, data, length, NULL, block);
}

void pc_queue_cleanup_handler(void *arg) {
  // debug(1, "pc_queue_cleanup_handler called.");
  pc_queue *the_queue = (pc_queue *)arg;
  int rc = pthread_mutex_unlock(&the_queue->pc_queue_lock);
  if (rc)
    debug(1, "Error unlocking for pc_queue_add_item or pc_queue_get_item.");
}

int pc_queue_add_item(pc_queue *the_queue, const void *the_stuff, int block) {
  int rc;
  if (the_queue) {
    if (block == 0) {
      rc = debug_mutex_lock(&the_queue->pc_queue_lock, 10000, 2);
      if (rc == EBUSY)
        return EBUSY;
    } else
      rc = pthread_mutex_lock(&the_queue->pc_queue_lock);
    if (rc)
      debug(1, "Error locking for pc_queue_add_item");
    pthread_cleanup_push(pc_queue_cleanup_handler, (void *)the_queue);
    while (the_queue->count == the_queue->capacity) {
      rc = pthread_cond_wait(&the_queue->pc_queue_item_removed_signal, &the_queue->pc_queue_lock);
      if (rc)
        debug(1, "Error waiting for item to be removed");
    }
    uint32_t i = the_queue->eoq;
    void *p = the_queue->items + the_queue->item_size * i;
    //    void * p = &the_queue->qbase + the_queue->item_size*the_queue->eoq;
    memcpy(p, the_stuff, the_queue->item_size);

    // update the pointer
    i++;
    if (i == the_queue->capacity)
      // fold pointer if necessary
      i = 0;
    the_queue->eoq = i;
    the_queue->count++;
    if (the_queue->count == the_queue->capacity)
      debug(1, "pc_queue is full with %d items in it!", the_queue->count);
    rc = pthread_cond_signal(&the_queue->pc_queue_item_added_signal);
    if (rc)
      debug(1, "Error signalling after pc_queue_add_item");
    pthread_cleanup_pop(1); // unlock the queue lock.
  } else {
    debug(1, "Adding an item to a NULL queue");
  }
  return 0;
}

int pc_queue_get_item(pc_queue *the_queue, void *the_stuff) {
  int rc;
  if (the_queue) {
    rc = pthread_mutex_lock(&the_queue->pc_queue_lock);
    if (rc)
      debug(1, "Error locking for pc_queue_get_item");
    pthread_cleanup_push(pc_queue_cleanup_handler, (void *)the_queue);
    while (the_queue->count == 0) {
      rc = pthread_cond_wait(&the_queue->pc_queue_item_added_signal, &the_queue->pc_queue_lock);
      if (rc)
        debug(1, "Error waiting for item to be added");
    }
    uint32_t i = the_queue->toq;
    //    void * p = &the_queue->qbase + the_queue->item_size*the_queue->toq;
    void *p = the_queue->items + the_queue->item_size * i;
    memcpy(the_stuff, p, the_queue->item_size);

    // update the pointer
    i++;
    if (i == the_queue->capacity)
      // fold pointer if necessary
      i = 0;
    the_queue->toq = i;
    the_queue->count--;
    rc = pthread_cond_signal(&the_queue->pc_queue_item_removed_signal);
    if (rc)
      debug(1, "Error signalling after pc_queue_removed_item");
    pthread_cleanup_pop(1); // unlock the queue lock.
  } else {
    debug(1, "Removing an item from a NULL queue");
  }
  return 0;
}

#endif

int have_player(rtsp_conn_info *conn) {
  int response = 0;
  debug_mutex_lock(&playing_conn_lock, 1000000, 3);
  if (playing_conn == conn) // this connection definitely has the play lock
    response = 1;
  debug_mutex_unlock(&playing_conn_lock, 3);
  return response;
}

void player_watchdog_thread_cleanup_handler(void *arg) {
  rtsp_conn_info *conn = (rtsp_conn_info *)arg;
  debug(3, "Connection %d: Watchdog Exit.", conn->connection_number);
}

void *player_watchdog_thread_code(void *arg) {
  pthread_cleanup_push(player_watchdog_thread_cleanup_handler, arg);
  rtsp_conn_info *conn = (rtsp_conn_info *)arg;
  do {
    usleep(2000000); // check every two seconds
    // debug(3, "Connection %d: Check the thread is doing something...", conn->connection_number);
    if ((config.dont_check_timeout == 0) && (config.timeout != 0)) {
      debug_mutex_lock(&conn->watchdog_mutex, 1000, 0);
      uint64_t last_watchdog_bark_time = conn->watchdog_bark_time;
      debug_mutex_unlock(&conn->watchdog_mutex, 0);
      if (last_watchdog_bark_time != 0) {
        uint64_t time_since_last_bark = (get_absolute_time_in_fp() - last_watchdog_bark_time) >> 32;
        uint64_t ct = config.timeout; // go from int to 64-bit int

        if (time_since_last_bark >= ct) {
          conn->watchdog_barks++;
          if (conn->watchdog_barks == 1) {
            // debuglev = 3; // tell us everything.
            debug(1,
                  "Connection %d: As Yeats almost said, \"Too long a silence / can make a stone "
                  "of the heart\".",
                  conn->connection_number);
            conn->stop = 1;
            pthread_cancel(conn->thread);
          } else if (conn->watchdog_barks == 3) {
            if ((config.cmd_unfixable) && (conn->unfixable_error_reported == 0)) {
              conn->unfixable_error_reported = 1;
              command_execute(config.cmd_unfixable, "unable_to_cancel_play_session", 1);
            } else {
              warn("an unrecoverable error, \"unable_to_cancel_play_session\", has been detected.",
                   conn->connection_number);
            }
          }
        }
      }
    }
  } while (1);
  pthread_cleanup_pop(0); // should never happen
  pthread_exit(NULL);
}

void ask_other_rtsp_conversation_threads_to_stop(pthread_t except_this_thread);

void rtsp_request_shutdown_stream(void) {
  debug(1, "Request to shut down all rtsp conversation threads");
  ask_other_rtsp_conversation_threads_to_stop(0); // i.e. ask all playing threads to stop
}

// keep track of the threads we have spawned so we can join() them
static int nconns = 0;
static void track_thread(rtsp_conn_info *conn) {
  conns = realloc(conns, sizeof(rtsp_conn_info *) * (nconns + 1));
  if (conns) {
    conns[nconns] = conn;
    nconns++;
  } else {
    die("could not reallocate memnory for \"conns\" in rtsp.c.");
  }
}

void cancel_all_RTSP_threads(void) {
  int i;
  for (i = 0; i < nconns; i++) {
    debug(1, "Connection %d: cancelling.", conns[i]->connection_number);
    pthread_cancel(conns[i]->thread);
  }
  for (i = 0; i < nconns; i++) {
    debug(1, "Connection %d: joining.", conns[i]->connection_number);
    pthread_join(conns[i]->thread, NULL);
    free(conns[i]);
  }
}

void cleanup_threads(void) {
  void *retval;
  int i;
  // debug(2, "culling threads.");
  for (i = 0; i < nconns;) {
    if (conns[i]->running == 0) {
      debug(3, "found RTSP connection thread %d in a non-running state.",
            conns[i]->connection_number);
      pthread_join(conns[i]->thread, &retval);
      debug(3, "RTSP connection thread %d deleted...", conns[i]->connection_number);
      free(conns[i]);
      nconns--;
      if (nconns)
        conns[i] = conns[nconns];
    } else {
      i++;
    }
  }
}

// ask all rtsp_conversation threads to stop -- there should be at most one, but
// ya never know.

void ask_other_rtsp_conversation_threads_to_stop(pthread_t except_this_thread) {
  int i;
  debug(1, "asking playing threads to stop");
  for (i = 0; i < nconns; i++) {
    if (((except_this_thread == 0) || (pthread_equal(conns[i]->thread, except_this_thread) == 0)) &&
        (conns[i]->running != 0)) {
      pthread_cancel(conns[i]->thread);
      pthread_join(conns[i]->thread, NULL);
      debug(1, "Connection %d: asked to stop.", conns[i]->connection_number);
      // conns[i]->stop = 1;
      // pthread_kill(conns[i]->thread, SIGUSR1);
    }
  }
}

// park a null at the line ending, and return the next line pointer
// accept \r, \n, or \r\n
static char *nextline(char *in, int inbuf) {
  char *out = NULL;
  while (inbuf) {
    if (*in == '\r') {
      *in++ = 0;
      out = in;
    }
    if (*in == '\n') {
      *in++ = 0;
      out = in;
    }

    if (out)
      break;

    in++;
    inbuf--;
  }
  return out;
}

void msg_retain(rtsp_message *msg) {
  int rc = pthread_mutex_lock(&reference_counter_lock);
  if (rc)
    debug(1, "Error %d locking reference counter lock");
  if (msg > (rtsp_message *)0x00010000) {
    msg->referenceCount++;
    // debug(1,"msg_retain -- item %d reference count %d.", msg->index_number, msg->referenceCount);
    rc = pthread_mutex_unlock(&reference_counter_lock);
    if (rc)
      debug(1, "Error %d unlocking reference counter lock");
  } else {
    debug(1, "invalid rtsp_message pointer 0x%x passed to retain", (uintptr_t)msg);
  }
}

rtsp_message *msg_init(void) {
  rtsp_message *msg = malloc(sizeof(rtsp_message));
  if (msg) {
    memset(msg, 0, sizeof(rtsp_message));
    msg->referenceCount = 1; // from now on, any access to this must be protected with the lock
    msg->index_number = msg_indexes++;
  } else {
    die("msg_init -- can not allocate memory for rtsp_message %d.", msg_indexes);
  }
  // debug(1,"msg_init -- create item %d.", msg->index_number);
  return msg;
}

int msg_add_header(rtsp_message *msg, char *name, char *value) {
  if (msg->nheaders >= sizeof(msg->name) / sizeof(char *)) {
    warn("too many headers?!");
    return 1;
  }

  msg->name[msg->nheaders] = strdup(name);
  msg->value[msg->nheaders] = strdup(value);
  msg->nheaders++;

  return 0;
}

char *msg_get_header(rtsp_message *msg, char *name) {
  unsigned int i;
  for (i = 0; i < msg->nheaders; i++)
    if (!strcasecmp(msg->name[i], name))
      return msg->value[i];
  return NULL;
}

void debug_print_msg_headers(int level, rtsp_message *msg) {
  unsigned int i;
  for (i = 0; i < msg->nheaders; i++) {
    debug(level, "  Type: \"%s\", content: \"%s\"", msg->name[i], msg->value[i]);
  }
}

/*
static void debug_print_msg_content(int level, rtsp_message *msg) {
  if (msg->contentlength) {
    char *obf = malloc(msg->contentlength * 2 + 1);
    if (obf) {
      char *obfp = obf;
      int obfc;
      for (obfc = 0; obfc < msg->contentlength; obfc++) {
        snprintf(obfp, 3, "%02X", msg->content[obfc]);
        obfp += 2;
      };
      *obfp = 0;
      debug(level, "Content (hex): \"%s\"", obf);
      free(obf);
    } else {
      debug(level, "Can't allocate space for debug buffer");
    }
  } else {
    debug(level, "No content");
  }
}
*/

void msg_free(rtsp_message **msgh) {
  debug_mutex_lock(&reference_counter_lock, 1000, 0);
  if (*msgh > (rtsp_message *)0x00010000) {
    rtsp_message *msg = *msgh;
    msg->referenceCount--;
    if (msg->referenceCount == 0) {
      unsigned int i;
      for (i = 0; i < msg->nheaders; i++) {
        free(msg->name[i]);
        free(msg->value[i]);
      }
      if (msg->content)
        free(msg->content);
      // debug(1,"msg_free item %d -- free.",msg->index_number);
      uintptr_t index = (msg->index_number) & 0xFFFF;
      if (index == 0)
        index = 0x10000; // ensure it doesn't fold to zero.
      *msgh =
          (rtsp_message *)(index); // put a version of the index number of the freed message in here
      free(msg);
    } else {
      // debug(1,"msg_free item %d -- decrement reference to
      // %d.",msg->index_number,msg->referenceCount);
    }
  } else if (*msgh != NULL) {
    debug(1,
          "msg_free: error attempting to free an allocated but already-freed rtsp_message, number "
          "%d.",
          (uintptr_t)*msgh);
  }
  debug_mutex_unlock(&reference_counter_lock, 0);
}

int msg_handle_line(rtsp_message **pmsg, char *line) {
  rtsp_message *msg = *pmsg;

  if (!msg) {
    msg = msg_init();
    *pmsg = msg;
    char *sp, *p;
    sp = NULL; // this is to quieten a compiler warning

    debug(3, "RTSP Message Received: \"%s\".", line);

    p = strtok_r(line, " ", &sp);
    if (!p)
      goto fail;
    strncpy(msg->method, p, sizeof(msg->method) - 1);

    p = strtok_r(NULL, " ", &sp);
    if (!p)
      goto fail;

    p = strtok_r(NULL, " ", &sp);
    if (!p)
      goto fail;
    if (strcmp(p, "RTSP/1.0"))
      goto fail;

    return -1;
  }

  if (strlen(line)) {
    char *p;
    p = strstr(line, ": ");
    if (!p) {
      warn("bad header: >>%s<<", line);
      goto fail;
    }
    *p = 0;
    p += 2;
    msg_add_header(msg, line, p);
    debug(3, "    %s: %s.", line, p);
    return -1;
  } else {
    char *cl = msg_get_header(msg, "Content-Length");
    if (cl)
      return atoi(cl);
    else
      return 0;
  }

fail:
  msg_free(pmsg);
  return 0;
}

enum rtsp_read_request_response rtsp_read_request(rtsp_conn_info *conn, rtsp_message **the_packet) {

  *the_packet = NULL; // need this for erro handling

  enum rtsp_read_request_response reply = rtsp_read_request_response_ok;
  ssize_t buflen = 4096;
  int release_buffer = 0; // on exit, don't deallocate the buffer if everything was okay
  char *buf = malloc(buflen + 1); // add a NUL at the end
  if (!buf) {
    warn("rtsp_read_request: can't get a buffer.");
    return(rtsp_read_request_response_error);
  }  
  pthread_cleanup_push(malloc_cleanup, buf);
  ssize_t nread;
  ssize_t inbuf = 0;
  int msg_size = -1;

  while (msg_size < 0) {
    /*
fd_set readfds;
FD_ZERO(&readfds);
FD_SET(conn->fd, &readfds);
do {
  memory_barrier();
} while (conn->stop == 0 &&
         pselect(conn->fd + 1, &readfds, NULL, NULL, NULL, &pselect_sigset) <= 0);
*/
    if (conn->stop != 0) {
      debug(3, "RTSP conversation thread %d shutdown requested.", conn->connection_number);
      reply = rtsp_read_request_response_immediate_shutdown_requested;
      goto shutdown;
    }

    nread = read(conn->fd, buf + inbuf, buflen - inbuf);

    if (nread == 0) {
      // a blocking read that returns zero means eof -- implies connection closed
      debug(3, "RTSP conversation thread %d -- connection closed.", conn->connection_number);
      reply = rtsp_read_request_response_channel_closed;
      goto shutdown;
    }

    if (nread < 0) {
      if (errno == EINTR)
        continue;
      if (errno != ECONNRESET) {
        char errorstring[1024];
        strerror_r(errno, (char *)errorstring, sizeof(errorstring));
        debug(1, "Connection %d: rtsp_read_request_response_read_error %d: \"%s\".",
              conn->connection_number, errno, (char *)errorstring);
      }
      reply = rtsp_read_request_response_read_error;
      goto shutdown;
    }
    inbuf += nread;

    char *next;
    while (msg_size < 0 && (next = nextline(buf, inbuf))) {
      msg_size = msg_handle_line(the_packet, buf);

      if (!(*the_packet)) {
        warn("no RTSP header received");
        reply = rtsp_read_request_response_bad_packet;
        goto shutdown;
      }

      inbuf -= next - buf;
      if (inbuf)
        memmove(buf, next, inbuf);
    }
  }

  if (msg_size > buflen) {
    buf = realloc(buf, msg_size + 1);
    if (!buf) {
      warn("too much content");
      reply = rtsp_read_request_response_error;
      goto shutdown;
    }
    buflen = msg_size;
  }

  uint64_t threshold_time =
      get_absolute_time_in_fp() + ((uint64_t)15 << 32); // i.e. fifteen seconds from now
  int warning_message_sent = 0;

  const size_t max_read_chunk = 1024 * 1024 / 16;
  while (inbuf < msg_size) {

    // we are going to read the stream in chunks and time how long it takes to
    // do so.
    // If it's taking too long, (and we find out about it), we will send an
    // error message as
    // metadata

    if (warning_message_sent == 0) {
      uint64_t time_now = get_absolute_time_in_fp();
      if (time_now > threshold_time) { // it's taking too long
        debug(1, "Error receiving metadata from source -- transmission seems "
                 "to be stalled.");
#ifdef CONFIG_METADATA
        send_ssnc_metadata('stal', NULL, 0, 1);
#endif
        warning_message_sent = 1;
      }
    }

    /*
    fd_set readfds;
    FD_ZERO(&readfds);
    FD_SET(conn->fd, &readfds);
    do {
      memory_barrier();
    } while (conn->stop == 0 &&
             pselect(conn->fd + 1, &readfds, NULL, NULL, NULL, &pselect_sigset) <= 0);
    */

    if (conn->stop != 0) {
      debug(1, "RTSP shutdown requested.");
      reply = rtsp_read_request_response_immediate_shutdown_requested;
      goto shutdown;
    }
    size_t read_chunk = msg_size - inbuf;
    if (read_chunk > max_read_chunk)
      read_chunk = max_read_chunk;
    usleep(80000); // wait about 80 milliseconds between reads of up to about 64 kB
    nread = read(conn->fd, buf + inbuf, read_chunk);
    if (!nread) {
      reply = rtsp_read_request_response_error;
      goto shutdown;
    }
    if (nread < 0) {
      if (errno == EINTR)
        continue;
      perror("read failure");
      reply = rtsp_read_request_response_error;
      goto shutdown;
    }
    inbuf += nread;
  }

  rtsp_message *msg = *the_packet;
  msg->contentlength = inbuf;
  msg->content = buf;
  char *jp = inbuf + buf;
  *jp = '\0';
  *the_packet = msg;
shutdown:
  if (reply != rtsp_read_request_response_ok) {
    msg_free(the_packet);
    release_buffer = 1; // allow the buffer to be released
  }
  pthread_cleanup_pop(release_buffer);
  return reply;
}

int msg_write_response(int fd, rtsp_message *resp) {
  char pkt[2048];
  int pktfree = sizeof(pkt);
  char *p = pkt;
  int n;
  unsigned int i;

  n = snprintf(p, pktfree, "RTSP/1.0 %d %s\r\n", resp->respcode,
               resp->respcode == 200 ? "OK" : "Unauthorized");
  // debug(1, "sending response: %s", pkt);
  pktfree -= n;
  p += n;

  for (i = 0; i < resp->nheaders; i++) {
    //    debug(3, "    %s: %s.", resp->name[i], resp->value[i]);
    n = snprintf(p, pktfree, "%s: %s\r\n", resp->name[i], resp->value[i]);
    pktfree -= n;
    p += n;
    if (pktfree <= 1024) {
      debug(1, "Attempted to write overlong RTSP packet 1");
      return -1;
    }
  }

  // Here, if there's content, write the Content-Length header ...

  if (resp->contentlength) {
    debug(1, "Responding with content of length %d", resp->contentlength);
    n = snprintf(p, pktfree, "Content-Length: %d\r\n", resp->contentlength);
    pktfree -= n;
    p += n;
    if (pktfree <= 1024) {
      debug(1, "Attempted to write overlong RTSP packet 2");
      return -2;
    }
    debug(1, "Content is \"%s\"", resp->content);
    memcpy(p, resp->content, resp->contentlength);
    pktfree -= resp->contentlength;
    p += resp->contentlength;
  }

  n = snprintf(p, pktfree, "\r\n");
  pktfree -= n;
  p += n;

  if (pktfree <= 1024) {
    debug(1, "Attempted to write overlong RTSP packet 3");
    return -3;
  }
  ssize_t reply = write(fd, pkt, p - pkt);
  if (reply == -1) {
    char errorstring[1024];
    strerror_r(errno, (char *)errorstring, sizeof(errorstring));
    debug(1, "msg_write_response error %d: \"%s\".", errno, (char *)errorstring);
    return -4;
  }
  if (reply != p - pkt) {
    debug(1, "msg_write_response error -- requested bytes: %d not fully written: %d.",p - pkt, reply);
    return -5;
  }
  return 0;
}

void handle_record(rtsp_conn_info *conn, rtsp_message *req, rtsp_message *resp) {
  debug(2, "Connection %d: RECORD", conn->connection_number);
  if (have_player(conn)) {
    if (conn->player_thread)
      warn("Connection %d: RECORD: Duplicate RECORD message -- ignored", conn->connection_number);
    else
      player_play(conn); // the thread better be 0

    resp->respcode = 200;
    // I think this is for telling the client what the absolute minimum latency
    // actually is,
    // and when the client specifies a latency, it should be added to this figure.

    // Thus, [the old version of] AirPlay's latency figure of 77175, when added to 11025 gives you
    // exactly 88200
    // and iTunes' latency figure of 88553, when added to 11025 gives you 99578,
    // pretty close to the 99400 we guessed.

    msg_add_header(resp, "Audio-Latency", "11025");

    char *p;
    uint32_t rtptime = 0;
    char *hdr = msg_get_header(req, "RTP-Info");

    if (hdr) {
      // debug(1,"FLUSH message received: \"%s\".",hdr);
      // get the rtp timestamp
      p = strstr(hdr, "rtptime=");
      if (p) {
        p = strchr(p, '=');
        if (p) {
          rtptime = uatoi(p + 1); // unsigned integer -- up to 2^32-1
          // rtptime--;
          // debug(1,"RTSP Flush Requested by handle_record: %u.",rtptime);
          player_flush(rtptime, conn);
        }
      }
    }
  } else {
    warn("Connection %d RECORD received without having the player (no ANNOUNCE?)",
         conn->connection_number);
    resp->respcode = 451;
  }
}

void handle_options(rtsp_conn_info *conn, __attribute__((unused)) rtsp_message *req,
                    rtsp_message *resp) {
  debug(3, "Connection %d: OPTIONS", conn->connection_number);
  resp->respcode = 200;
  msg_add_header(resp, "Public",
                 "ANNOUNCE, SETUP, RECORD, "
                 "PAUSE, FLUSH, TEARDOWN, "
                 "OPTIONS, GET_PARAMETER, SET_PARAMETER");
}

void handle_teardown(rtsp_conn_info *conn, __attribute__((unused)) rtsp_message *req,
                     rtsp_message *resp) {
  debug(2, "Connection %d: TEARDOWN", conn->connection_number);
  if (have_player(conn)) {
    resp->respcode = 200;
    msg_add_header(resp, "Connection", "close");
    debug(
        3,
        "TEARDOWN: synchronously terminating the player thread of RTSP conversation thread %d (2).",
        conn->connection_number);
    player_stop(conn);
    debug(3, "TEARDOWN: successful termination of playing thread of RTSP conversation thread %d.",
          conn->connection_number);
  } else {
    warn("Connection %d TEARDOWN received without having the player (no ANNOUNCE?)",
         conn->connection_number);
    resp->respcode = 451;
  }
}

void handle_flush(rtsp_conn_info *conn, rtsp_message *req, rtsp_message *resp) {
  debug(3, "Connection %d: FLUSH", conn->connection_number);
  if (have_player(conn)) {
    char *p = NULL;
    uint32_t rtptime = 0;
    char *hdr = msg_get_header(req, "RTP-Info");

    if (hdr) {
      // debug(1,"FLUSH message received: \"%s\".",hdr);
      // get the rtp timestamp
      p = strstr(hdr, "rtptime=");
      if (p) {
        p = strchr(p, '=');
        if (p)
          rtptime = uatoi(p + 1); // unsigned integer -- up to 2^32-1
      }
    }
// debug(1,"RTSP Flush Requested: %u.",rtptime);
#ifdef CONFIG_METADATA
    if (p)
      send_metadata('ssnc', 'flsr', p + 1, strlen(p + 1), req, 1);
    else
      send_metadata('ssnc', 'flsr', NULL, 0, NULL, 0);
#endif
    player_flush(rtptime, conn); // will not crash even it there is no player thread.
    resp->respcode = 200;

  } else {
    warn("Connection %d FLUSH received without having the player (no ANNOUNCE?)",
         conn->connection_number);
    resp->respcode = 451;
  }
}

void handle_setup(rtsp_conn_info *conn, rtsp_message *req, rtsp_message *resp) {
  debug(3, "Connection %d: SETUP", conn->connection_number);
  resp->respcode = 451; // invalid arguments -- expect them
  if (have_player(conn)) {
    uint16_t cport, tport;
    char *ar = msg_get_header(req, "Active-Remote");
    if (ar) {
      debug(2, "Connection %d: SETUP -- Active-Remote string seen: \"%s\".",
            conn->connection_number, ar);
      // get the active remote
      char *p;
      conn->dacp_active_remote = strtoul(ar, &p, 10);
#ifdef CONFIG_METADATA
      send_metadata('ssnc', 'acre', ar, strlen(ar), req, 1);
#endif
    } else {
      debug(2, "Connection %d: SETUP -- Note: no Active-Remote information  the SETUP Record.",
            conn->connection_number);
      conn->dacp_active_remote = 0;
    }

    ar = msg_get_header(req, "DACP-ID");
    if (ar) {
      debug(2, "Connection %d: SETUP -- DACP-ID string seen: \"%s\".", conn->connection_number, ar);
      if (conn->dacp_id) // this is in case SETUP was previously called
        free(conn->dacp_id);
      conn->dacp_id = strdup(ar);
#ifdef CONFIG_METADATA
      send_metadata('ssnc', 'daid', ar, strlen(ar), req, 1);
#endif
    } else {
      debug(2, "Connection %d: SETUP doesn't include DACP-ID string information.",
            conn->connection_number);
      if (conn->dacp_id) // this is in case SETUP was previously called
        free(conn->dacp_id);
      conn->dacp_id = NULL;
    }

    char *hdr = msg_get_header(req, "Transport");
    if (hdr) {
      char *p;
      p = strstr(hdr, "control_port=");
      if (p) {
        p = strchr(p, '=') + 1;
        cport = atoi(p);

        p = strstr(hdr, "timing_port=");
        if (p) {
          p = strchr(p, '=') + 1;
          tport = atoi(p);

          if (conn->rtp_running) {
            if ((conn->remote_control_port != cport) || (conn->remote_timing_port != tport)) {
              warn("Connection %d: Duplicate SETUP message with different control (old %u, new %u) "
                   "or "
                   "timing (old %u, new "
                   "%u) ports! This is probably fatal!",
                   conn->connection_number, conn->remote_control_port, cport,
                   conn->remote_timing_port, tport);
            } else {
              warn("Connection %d: Duplicate SETUP message with the same control (%u) and timing "
                   "(%u) "
                   "ports. This is "
                   "probably not fatal.",
                   conn->connection_number, conn->remote_control_port, conn->remote_timing_port);
            }
          } else {
            rtp_setup(&conn->local, &conn->remote, cport, tport, conn);
          }
          if (conn->local_audio_port != 0) {

            char resphdr[256] = "";
            snprintf(resphdr, sizeof(resphdr),
                     "RTP/AVP/"
                     "UDP;unicast;interleaved=0-1;mode=record;control_port=%d;"
                     "timing_port=%d;server_"
                     "port=%d",
                     conn->local_control_port, conn->local_timing_port, conn->local_audio_port);

            msg_add_header(resp, "Transport", resphdr);

            msg_add_header(resp, "Session", "1");

            resp->respcode = 200; // it all worked out okay
            debug(1, "Connection %d: SETUP DACP-ID \"%s\" from %s to %s with UDP ports Control: %d, Timing: %d and Audio: %d.",
                  conn->connection_number, 
                  conn->dacp_id, &conn->client_ip_string, &conn->self_ip_string,
                  conn->local_control_port, conn->local_timing_port,
                  conn->local_audio_port);

          } else {
            debug(1, "Connection %d: SETUP seems to specify a null audio port.",
                  conn->connection_number);
          }
        } else {
          debug(1, "Connection %d: SETUP doesn't specify a timing_port.", conn->connection_number);
        }
      } else {
        debug(1, "Connection %d: SETUP doesn't specify a control_port.", conn->connection_number);
      }
    } else {
      debug(1, "Connection %d: SETUP doesn't contain a Transport header.", conn->connection_number);
    }
    if (resp->respcode != 200) {
      debug(1, "Connection %d: SETUP error -- releasing the player lock.", conn->connection_number);
      debug_mutex_lock(&playing_conn_lock, 1000000, 3);
      if (playing_conn == conn) // if we have the player
        playing_conn = NULL;    // let it go
      debug_mutex_unlock(&playing_conn_lock, 3);
    }

  } else {
    warn("Connection %d SETUP received without having the player (no ANNOUNCE?)",
         conn->connection_number);
  }
<<<<<<< HEAD

  char resphdr[256] = "";
  snprintf(resphdr, sizeof(resphdr),
           "RTP/AVP/"
           "UDP;unicast;interleaved=0-1;mode=record;control_port=%d;"
           "timing_port=%d;server_"
           "port=%d",
           conn->local_control_port, conn->local_timing_port, conn->local_audio_port);

  msg_add_header(resp, "Transport", resphdr);

  msg_add_header(resp, "Session", "1");

  resp->respcode = 200;
  return;

error:
  warn("Connection %d: SETUP -- Error in setup request -- unlocking play lock.",
       conn->connection_number);
  playing_conn = NULL;
  pthread_mutex_unlock(&play_lock);
  resp->respcode = 451; // invalid arguments
=======
>>>>>>> 704352a4
}

/*
static void handle_ignore(rtsp_conn_info *conn, rtsp_message *req, rtsp_message *resp) {
  debug(1, "Connection thread %d: IGNORE", conn->connection_number);
  resp->respcode = 200;
}
*/

void handle_set_parameter_parameter(rtsp_conn_info *conn, rtsp_message *req,
                                    __attribute__((unused)) rtsp_message *resp) {

  char *cp = req->content;
  int cp_left = req->contentlength;
  /*
  int k = cp_left;
  if (k>max_bytes)
    k = max_bytes;
  for (i = 0; i < k; i++)
    snprintf((char *)buf + 2 * i, 3, "%02x", cp[i]);
  debug(1, "handle_set_parameter_parameter: \"%s\".",buf);
  */

  char *next;
  while (cp_left && cp) {
    next = nextline(cp, cp_left);
    // note: "next" will return NULL if there is no \r or \n or \r\n at the end of this
    // but we are always guaranteed that if cp is not null, it will be pointing to something
    // NUL-terminated

    if (next)
      cp_left -= (next - cp);
    else
      cp_left = 0;

    if (!strncmp(cp, "volume: ", strlen("volume: "))) {
      float volume = atof(cp + strlen("volume: "));
      // debug(2, "AirPlay request to set volume to: %f.", volume);
      player_volume(volume, conn);
    } else
#ifdef CONFIG_METADATA
        if (!strncmp(cp, "progress: ", strlen("progress: "))) {
      char *progress = cp + strlen("progress: ");
      // debug(2, "progress: \"%s\"",progress); // rtpstampstart/rtpstampnow/rtpstampend 44100 per
      // second
      send_ssnc_metadata('prgr', strdup(progress), strlen(progress), 1);

    } else
#endif
    {
      debug(1, "unrecognised parameter: \"%s\" (%d)\n", cp, strlen(cp));
    }
    cp = next;
  }
}

#ifdef CONFIG_METADATA
// Metadata is not used by shairport-sync.
// Instead we send all metadata to a fifo pipe, so that other apps can listen to
// the pipe and use the metadata.

// We use two 4-character codes to identify each piece of data and we send the
// data itself, if any,
// in base64 form.

// The first 4-character code, called the "type", is either:
//    'core' for all the regular metadadata coming from iTunes, etc., or
//    'ssnc' (for 'shairport-sync') for all metadata coming from Shairport Sync
//    itself, such as
//    start/end delimiters, etc.

// For 'core' metadata, the second 4-character code is the 4-character metadata
// code coming from
// iTunes etc.
// For 'ssnc' metadata, the second 4-character code is used to distinguish the
// messages.

// Cover art is not tagged in the same way as other metadata, it seems, so is
// sent as an 'ssnc' type
// metadata message with the code 'PICT'
// Here are the 'ssnc' codes defined so far:
//    'PICT' -- the payload is a picture, either a JPEG or a PNG. Check the
//    first few bytes to see
//    which.
//    'abeg' -- active mode entered. No arguments
//    'aend' -- active mode exited. No arguments
//    'pbeg' -- play stream begin. No arguments
//    'pend' -- play stream end. No arguments
//    'pfls' -- play stream flush. No arguments
//    'prsm' -- play stream resume. No arguments
//		`pffr` -- the first frame of a play session has been received and has been validly
// timed.
//    'pvol' -- play volume. The volume is sent as a string --
//    "airplay_volume,volume,lowest_volume,highest_volume"
//              volume, lowest_volume and highest_volume are given in dB.
//              The "airplay_volume" is what's sent to the player, and is from
//              0.00 down to -30.00,
//              with -144.00 meaning mute.
//              This is linear on the volume control slider of iTunes or iOS
//              AirPlay.
//    'prgr' -- progress -- this is metadata from AirPlay consisting of RTP
//    timestamps for the start
//    of the current play sequence, the current play point and the end of the
//    play sequence.
//              I guess the timestamps wrap at 2^32.
//    'mdst' -- a sequence of metadata is about to start; will have, as data,
//    the rtptime associated with the metadata, if available
//    'mden' -- a sequence of metadata has ended; will have, as data, the
//    rtptime associated with the metadata, if available
//    'pcst' -- a picture is about to be sent; will have, as data, the rtptime
//    associated with the picture, if available
//    'pcen' -- a picture has been sent; will have, as data, the rtptime
//    associated with the metadata, if available
//    'snam' -- A device -- e.g. "Joe's iPhone" -- has opened a play session.
//    Specifically, it's the "X-Apple-Client-Name" string
//    'snua' -- A "user agent" -- e.g. "iTunes/12..." -- has opened a play
//    session. Specifically, it's the "User-Agent" string
//    The next two two tokens are to facilitiate remote control of the source.
//    There is some information at http://nto.github.io/AirPlay.html about
//    remote control of the source.
//
//    'daid' -- this is the source's DACP-ID (if it has one -- it's not
//    guaranteed), useful if you want to remotely control the source. Use this
//    string to identify the source's remote control on the network.
//    'acre' -- this is the source's Active-Remote token, necessary if you want
//    to send commands to the source's remote control (if it has one).
//		`clip` -- the payload is the IP number of the client, i.e. the sender of audio.
//		Can be an IPv4 or an IPv6 number.
//		`dapo` -- the payload is the port number (as text) on the server to which remote
// control commands should be sent. It is 3689 for iTunes but varies for iOS devices.
//		A special sub-protocol is used for sending large data items over UDP
//    If the payload exceeded 4 MB, it is chunked using the following format:
//    "ssnc", "chnk", packet_ix, packet_counts, packet_tag, packet_type, chunked_data.
//    Notice that the number of items is different to the standard

// including a simple base64 encoder to minimise malloc/free activity

// From Stack Overflow, with thanks:
// http://stackoverflow.com/questions/342409/how-do-i-base64-encode-decode-in-c
// minor mods to make independent of C99.
// more significant changes make it not malloc memory
// needs to initialise the docoding table first

// add _so to end of name to avoid confusion with polarssl's implementation

static char encoding_table[] = {'A', 'B', 'C', 'D', 'E', 'F', 'G', 'H', 'I', 'J', 'K', 'L', 'M',
                                'N', 'O', 'P', 'Q', 'R', 'S', 'T', 'U', 'V', 'W', 'X', 'Y', 'Z',
                                'a', 'b', 'c', 'd', 'e', 'f', 'g', 'h', 'i', 'j', 'k', 'l', 'm',
                                'n', 'o', 'p', 'q', 'r', 's', 't', 'u', 'v', 'w', 'x', 'y', 'z',
                                '0', '1', '2', '3', '4', '5', '6', '7', '8', '9', '+', '/'};

static size_t mod_table[] = {0, 2, 1};

// pass in a pointer to the data, its length, a pointer to the output buffer and
// a pointer to an int
// containing its maximum length
// the actual length will be returned.

char *base64_encode_so(const unsigned char *data, size_t input_length, char *encoded_data,
                       size_t *output_length) {

  size_t calculated_output_length = 4 * ((input_length + 2) / 3);
  if (calculated_output_length > *output_length)
    return (NULL);
  *output_length = calculated_output_length;

  size_t i, j;
  for (i = 0, j = 0; i < input_length;) {

    uint32_t octet_a = i < input_length ? (unsigned char)data[i++] : 0;
    uint32_t octet_b = i < input_length ? (unsigned char)data[i++] : 0;
    uint32_t octet_c = i < input_length ? (unsigned char)data[i++] : 0;

    uint32_t triple = (octet_a << 0x10) + (octet_b << 0x08) + octet_c;

    encoded_data[j++] = encoding_table[(triple >> 3 * 6) & 0x3F];
    encoded_data[j++] = encoding_table[(triple >> 2 * 6) & 0x3F];
    encoded_data[j++] = encoding_table[(triple >> 1 * 6) & 0x3F];
    encoded_data[j++] = encoding_table[(triple >> 0 * 6) & 0x3F];
  }

  for (i = 0; i < mod_table[input_length % 3]; i++)
    encoded_data[*output_length - 1 - i] = '=';

  return encoded_data;
}

// with thanks!
//

static int fd = -1;
// static int dirty = 0;
pc_queue metadata_queue;
static int metadata_sock = -1;
static struct sockaddr_in metadata_sockaddr;
static char *metadata_sockmsg;
#define metadata_queue_size 500
metadata_package metadata_queue_items[metadata_queue_size];

pthread_t metadata_thread;

void metadata_create_multicast_socket(void) {
  if (config.metadata_enabled == 0)
    return;

  // Unlike metadata pipe, socket is opened once and stays open,
  // so we can call it in create
  if (config.metadata_sockaddr && config.metadata_sockport) {
    metadata_sock = socket(AF_INET, SOCK_DGRAM, 0);
    if (metadata_sock < 0) {
      debug(1, "Could not open metadata socket");
    } else {
      int buffer_size = METADATA_SNDBUF;
      setsockopt(metadata_sock, SOL_SOCKET, SO_SNDBUF, &buffer_size, sizeof(buffer_size));
      fcntl(fd, F_SETFL, O_NONBLOCK);
      bzero((char *)&metadata_sockaddr, sizeof(metadata_sockaddr));
      metadata_sockaddr.sin_family = AF_INET;
      metadata_sockaddr.sin_addr.s_addr = inet_addr(config.metadata_sockaddr);
      metadata_sockaddr.sin_port = htons(config.metadata_sockport);
      metadata_sockmsg = malloc(config.metadata_sockmsglength);
      if (metadata_sockmsg) {
        memset(metadata_sockmsg, 0, config.metadata_sockmsglength);
      } else {
        die("Could not malloc metadata multicast socket buffer");
      }
    }
  }

  size_t pl = strlen(config.metadata_pipename) + 1;

  char *path = malloc(pl + 1);
  snprintf(path, pl + 1, "%s", config.metadata_pipename);

  mode_t oldumask = umask(000);

  if (mkfifo(path, 0666) && errno != EEXIST)
    die("Could not create metadata FIFO %s", path);

  free(path);
  umask(oldumask);
}

void metadata_delete_multicast_socket(void) {
  if (config.metadata_enabled == 0)
    return;
  shutdown(metadata_sock, SHUT_RDWR); // we want to immediately deallocate the buffer
  close(metadata_sock);
  if (metadata_sockmsg)
    free(metadata_sockmsg);
}

void metadata_open(void) {
  if (config.metadata_enabled == 0)
    return;

  size_t pl = strlen(config.metadata_pipename) + 1;

  char *path = malloc(pl + 1);
  snprintf(path, pl + 1, "%s", config.metadata_pipename);

  fd = open(path, O_WRONLY | O_NONBLOCK);
  // if (fd < 0)
  //    debug(1, "Could not open metadata FIFO %s. Will try again later.",
  //    path);

  free(path);
}

static void metadata_close(void) {
  if (fd < 0)
    return;
  close(fd);
  fd = -1;
}

void metadata_process(uint32_t type, uint32_t code, char *data, uint32_t length) {
  // debug(2, "Process metadata with type %x, code %x and length %u.", type, code, length);
  int ret;

  if (metadata_sock >= 0 && length < config.metadata_sockmsglength - 8) {
    char *ptr = metadata_sockmsg;
    uint32_t v;
    v = htonl(type);
    memcpy(ptr, &v, 4);
    ptr += 4;
    v = htonl(code);
    memcpy(ptr, &v, 4);
    ptr += 4;
    memcpy(ptr, data, length);
    sendto(metadata_sock, metadata_sockmsg, length + 8, 0, (struct sockaddr *)&metadata_sockaddr,
           sizeof(metadata_sockaddr));
  } else if (metadata_sock >= 0) {
    // send metadata in numbered chunks using the protocol:
    // ("ssnc", "chnk", packet_ix, packet_counts, packet_tag, packet_type, chunked_data)

    uint32_t chunk_ix = 0;
    uint32_t chunk_total = length / (config.metadata_sockmsglength - 24);
    if (chunk_total * (config.metadata_sockmsglength - 24) < length) {
      chunk_total++;
    }
    uint32_t remaining = length;
    uint32_t v;
    char *data_crsr = data;
    do {
      char *ptr = metadata_sockmsg;
      memcpy(ptr, "ssncchnk", 8);
      ptr += 8;
      v = htonl(chunk_ix);
      memcpy(ptr, &v, 4);
      ptr += 4;
      v = htonl(chunk_total);
      memcpy(ptr, &v, 4);
      ptr += 4;
      v = htonl(type);
      memcpy(ptr, &v, 4);
      ptr += 4;
      v = htonl(code);
      memcpy(ptr, &v, 4);
      ptr += 4;
      size_t datalen = remaining;
      if (datalen > config.metadata_sockmsglength - 24) {
        datalen = config.metadata_sockmsglength - 24;
      }
      memcpy(ptr, data_crsr, datalen);
      data_crsr += datalen;
      sendto(metadata_sock, metadata_sockmsg, datalen + 24, 0,
             (struct sockaddr *)&metadata_sockaddr, sizeof(metadata_sockaddr));
      chunk_ix++;
      remaining -= datalen;
      if (remaining == 0)
        break;
    } while (1);
  }

  // readers may go away and come back
  if (fd < 0)
    metadata_open();
  if (fd < 0)
    return;
  char thestring[1024];
  snprintf(thestring, 1024, "<item><type>%x</type><code>%x</code><length>%u</length>", type, code,
           length);
  ret = non_blocking_write(fd, thestring, strlen(thestring));
  if (ret < 0) {
    // debug(1,"metadata_process error %d exit 1",ret);
    return;
  }
  if ((data != NULL) && (length > 0)) {
    snprintf(thestring, 1024, "\n<data encoding=\"base64\">\n");
    ret = non_blocking_write(fd, thestring, strlen(thestring));
    if (ret < 0) {
      // debug(1,"metadata_process error %d exit 2",ret);
      return;
    }
    // here, we write the data in base64 form using our nice base64 encoder
    // but, we break it into lines of 76 output characters, except for the last
    // one.
    // thus, we send groups of (76/4)*3 =  57 bytes to the encoder at a time
    size_t remaining_count = length;
    char *remaining_data = data;
    // size_t towrite_count;
    char outbuf[76];
    while ((remaining_count) && (ret >= 0)) {
      size_t towrite_count = remaining_count;
      if (towrite_count > 57)
        towrite_count = 57;
      size_t outbuf_size = 76; // size of output buffer on entry, length of result on exit
      if (base64_encode_so((unsigned char *)remaining_data, towrite_count, outbuf, &outbuf_size) ==
          NULL)
        debug(1, "Error encoding base64 data.");
      // debug(1,"Remaining count: %d ret: %d, outbuf_size:
      // %d.",remaining_count,ret,outbuf_size);
      ret = non_blocking_write(fd, outbuf, outbuf_size);
      if (ret < 0) {
        // debug(1,"metadata_process error %d exit 3",ret);
        return;
      }
      remaining_data += towrite_count;
      remaining_count -= towrite_count;
    }
    snprintf(thestring, 1024, "</data>");
    ret = non_blocking_write(fd, thestring, strlen(thestring));
    if (ret < 0) {
      // debug(1,"metadata_process error %d exit 4",ret);
      return;
    }
  }
  snprintf(thestring, 1024, "</item>\n");
  ret = non_blocking_write(fd, thestring, strlen(thestring));
  if (ret < 0) {
    // debug(1,"metadata_process error %d exit 5",ret);
    return;
  }
}

void metadata_thread_cleanup_function(__attribute__((unused)) void *arg) {
  debug(2, "metadata_thread_cleanup_function called");
  metadata_delete_multicast_socket();
  metadata_close();
  pc_queue_delete(&metadata_queue);
}

void metadata_pack_cleanup_function(void *arg) {
  // debug(1, "metadata_pack_cleanup_function called");
  metadata_package *pack = (metadata_package *)arg;
  if (pack->carrier)
    msg_free(&pack->carrier); // release the message
  else if (pack->data)
    free(pack->data);
}

void *metadata_thread_function(__attribute__((unused)) void *ignore) {
  // create a pc_queue for passing information to a threaded metadata handler
  pc_queue_init(&metadata_queue, (char *)&metadata_queue_items, sizeof(metadata_package),
                metadata_queue_size);
  metadata_create_multicast_socket();
  metadata_package pack;
  pthread_cleanup_push(metadata_thread_cleanup_function, NULL);
  while (1) {
    pc_queue_get_item(&metadata_queue, &pack);
    pthread_cleanup_push(metadata_pack_cleanup_function, (void *)&pack);
    if (config.metadata_enabled) {
      metadata_process(pack.type, pack.code, pack.data, pack.length);
#ifdef CONFIG_METADATA_HUB
      metadata_hub_process_metadata(pack.type, pack.code, pack.data, pack.length);
#endif
<<<<<<< HEAD
=======
#ifdef CONFIG_MQTT
      if (config.mqtt_enabled) {
        mqtt_process_metadata(pack.type, pack.code, pack.data, pack.length);
      }
#endif
>>>>>>> 704352a4
    }
    pthread_cleanup_pop(1);
  }
  pthread_cleanup_pop(1); // will never happen
  pthread_exit(NULL);
}

void metadata_init(void) {
  int ret = pthread_create(&metadata_thread, NULL, metadata_thread_function, NULL);
  if (ret)
    debug(1, "Failed to create metadata thread!");
  metadata_running = 1;
}

void metadata_stop(void) {
  if (metadata_running) {
    debug(2, "metadata_stop called.");
    pthread_cancel(metadata_thread);
    pthread_join(metadata_thread, NULL);
  }
}

int send_metadata(uint32_t type, uint32_t code, char *data, uint32_t length, rtsp_message *carrier,
                  int block) {

  // parameters: type, code, pointer to data or NULL, length of data or NULL,
  // the rtsp_message or
  // NULL
  // the rtsp_message is sent for 'core' messages, because it contains the data
  // and must not be
  // freed until the data has been read. So, it is passed to send_metadata to be
  // retained,
  // sent to the thread where metadata is processed and released (and probably
  // freed).

  // The rtsp_message is also sent for certain non-'core' messages.

  // The reading of the parameters is a bit complex
  // If the rtsp_message field is non-null, then it represents an rtsp_message
  // which should be freed
  // in the thread handler when the parameter pointed to by the pointer and
  // specified by the length
  // is finished with
  // If the rtsp_message is NULL, then if the pointer is non-null, it points to
  // a malloc'ed block
  // and should be freed when the thread is finished with it. The length of the
  // data in the block is
  // given in length
  // If the rtsp_message is NULL and the pointer is also NULL, nothing further
  // is done.

  metadata_package pack;
  pack.type = type;
  pack.code = code;
  pack.data = data;
  pack.length = length;
  pack.carrier = carrier;
  if (pack.carrier)
    msg_retain(pack.carrier);
  int rc = pc_queue_add_item(&metadata_queue, &pack, block);
  if (rc == EBUSY) {
    if (pack.carrier)
      msg_free(&pack.carrier);
    else if (data)
      free(data);
    warn("Metadata queue is busy, discarding message of type 0x%08X, code 0x%08X.", type, code);
  }
  return rc;
}

static void handle_set_parameter_metadata(__attribute__((unused)) rtsp_conn_info *conn,
                                          rtsp_message *req,
                                          __attribute__((unused)) rtsp_message *resp) {
  char *cp = req->content;
  unsigned int cl = req->contentlength;

  unsigned int off = 8;

  uint32_t itag, vl;
  while (off < cl) {
    // pick up the metadata tag as an unsigned longint
    memcpy(&itag, (uint32_t *)(cp + off), sizeof(uint32_t)); /* can be misaligned, thus memcpy */
    itag = ntohl(itag);
    off += sizeof(uint32_t);

    // pick up the length of the data
    memcpy(&vl, (uint32_t *)(cp + off), sizeof(uint32_t)); /* can be misaligned, thus memcpy */
    vl = ntohl(vl);
    off += sizeof(uint32_t);

    // pass the data over
    if (vl == 0)
      send_metadata('core', itag, NULL, 0, NULL, 1);
    else
      send_metadata('core', itag, (char *)(cp + off), vl, req, 1);

    // move on to the next item
    off += vl;
  }
}

#endif

static void handle_get_parameter(__attribute__((unused)) rtsp_conn_info *conn, rtsp_message *req,
                                 rtsp_message *resp) {
  // debug(1, "Connection %d: GET_PARAMETER", conn->connection_number);
  // debug_print_msg_headers(1,req);
  // debug_print_msg_content(1,req);

  if ((req->content) && (req->contentlength == strlen("volume\r\n")) &&
      strstr(req->content, "volume") == req->content) {
    // debug(1,"Current volume sought");
    char *p = malloc(128); // will be automatically deallocated with the response is deleted
    if (p) {
      resp->content = p;
      resp->contentlength = snprintf(p, 128, "\r\nvolume: %.6f\r\n", config.airplay_volume);
    } else {
      debug(1, "Couldn't allocate space for a response.");
    }
  }
  resp->respcode = 200;
}

static void handle_set_parameter(rtsp_conn_info *conn, rtsp_message *req, rtsp_message *resp) {
  debug(3, "Connection %d: SET_PARAMETER", conn->connection_number);
  // if (!req->contentlength)
  //    debug(1, "received empty SET_PARAMETER request.");

  // debug_print_msg_headers(1,req);

  char *ct = msg_get_header(req, "Content-Type");

  if (ct) {
    // debug(2, "SET_PARAMETER Content-Type:\"%s\".", ct);

#ifdef CONFIG_METADATA
    // It seems that the rtptime of the message is used as a kind of an ID that
    // can be used
    // to link items of metadata, including pictures, that refer to the same
    // entity.
    // If they refer to the same item, they have the same rtptime.
    // So we send the rtptime before and after both the metadata items and the
    // picture item
    // get the rtptime
    char *p = NULL;
    char *hdr = msg_get_header(req, "RTP-Info");

    if (hdr) {
      p = strstr(hdr, "rtptime=");
      if (p) {
        p = strchr(p, '=');
      }
    }

    // not all items have RTP-time stuff in them, which is okay

    if (!strncmp(ct, "application/x-dmap-tagged", 25)) {
      debug(3, "received metadata tags in SET_PARAMETER request.");
      if (p == NULL)
        debug(1, "Missing RTP-Time info for metadata");
      if (p)
        send_metadata('ssnc', 'mdst', p + 1, strlen(p + 1), req, 1); // metadata starting
      else
        send_metadata('ssnc', 'mdst', NULL, 0, NULL,
                      0); // metadata starting, if rtptime is not available

      handle_set_parameter_metadata(conn, req, resp);

      if (p)
        send_metadata('ssnc', 'mden', p + 1, strlen(p + 1), req, 1); // metadata ending
      else
        send_metadata('ssnc', 'mden', NULL, 0, NULL,
                      0); // metadata starting, if rtptime is not available

    } else if (!strncmp(ct, "image", 5)) {
      // Some server simply ignore the md field from the TXT record. If The
      // config says 'please, do not include any cover art', we are polite and
      // do not write them to the pipe.
      if (config.get_coverart) {
        // debug(1, "received image in SET_PARAMETER request.");
        // note: the image/type tag isn't reliable, so it's not being sent
        // -- best look at the first few bytes of the image
        if (p == NULL)
          debug(1, "Missing RTP-Time info for picture item");
        if (p)
          send_metadata('ssnc', 'pcst', p + 1, strlen(p + 1), req, 1); // picture starting
        else
          send_metadata('ssnc', 'pcst', NULL, 0, NULL,
                        0); // picture starting, if rtptime is not available

        send_metadata('ssnc', 'PICT', req->content, req->contentlength, req, 1);

        if (p)
          send_metadata('ssnc', 'pcen', p + 1, strlen(p + 1), req, 1); // picture ending
        else
          send_metadata('ssnc', 'pcen', NULL, 0, NULL,
                        0); // picture ending, if rtptime is not available
      } else {
        debug(1, "Ignore received picture item (include_cover_art = no).");
      }
    } else
#endif
        if (!strncmp(ct, "text/parameters", 15)) {
      // debug(2, "received parameters in SET_PARAMETER request.");
      handle_set_parameter_parameter(conn, req, resp); // this could be volume or progress
    } else {
      debug(1, "received unknown Content-Type \"%s\" in SET_PARAMETER request.", ct);
    }
  } else {
    debug(1, "missing Content-Type header in SET_PARAMETER request.");
  }
  resp->respcode = 200;
}

static void handle_announce(rtsp_conn_info *conn, rtsp_message *req, rtsp_message *resp) {
  debug(3, "Connection %d: ANNOUNCE", conn->connection_number);

  int have_the_player = 0;
  int should_wait = 0; // this will be true if you're trying to break in to the current session
  int interrupting_current_session = 0;

  // try to become the current playing_conn

  debug_mutex_lock(&playing_conn_lock, 1000000, 3); // get it

  if (playing_conn == NULL) {
    playing_conn = conn;
    have_the_player = 1;
  } else if (playing_conn == conn) {
    have_the_player = 1;
    warn("Duplicate ANNOUNCE, by the look of it!");
  } else if (playing_conn->stop) {
    debug(1, "Connection %d ANNOUNCE is waiting for connection %d to shut down.",
          conn->connection_number, playing_conn->connection_number);
    should_wait = 1;
  } else if (config.allow_session_interruption == 1) {
    debug(2, "Connection %d: ANNOUNCE: asking playing connection %d to shut down.",
          conn->connection_number, playing_conn->connection_number);
    playing_conn->stop = 1;
    interrupting_current_session = 1;
    should_wait = 1;
    pthread_cancel(playing_conn->thread); // asking the RTSP thread to exit
  }
  debug_mutex_unlock(&playing_conn_lock, 3);

  if (should_wait) {
    int time_remaining = 3000000; // must be signed, as it could go negative...

    while ((time_remaining > 0) && (have_the_player == 0)) {
      debug_mutex_lock(&playing_conn_lock, 1000000, 3); // get it
      if (playing_conn == NULL) {
        playing_conn = conn;
        have_the_player = 1;
      }
      debug_mutex_unlock(&playing_conn_lock, 3);

      if (have_the_player == 0) {
        usleep(100000);
        time_remaining -= 100000;
      }
    }

    if ((have_the_player == 1) && (interrupting_current_session == 1)) {
      debug(2, "Connection %d: ANNOUNCE got the player", conn->connection_number);
    } else {
      debug(2, "Connection %d: ANNOUNCE failed to get the player", conn->connection_number);
    }
  }

  if (have_the_player) {
    debug(3, "Connection %d: ANNOUNCE has acquired play lock.", conn->connection_number);

    // now, if this new session did not break in, then it's okay to reset the next UDP ports
    // to the start of the range

    if (interrupting_current_session == 0) { // will be zero if it wasn't waiting to break in
      resetFreeUDPPort();
    }

    /*
    {
      char *cp = req->content;
      int cp_left = req->contentlength;
      while (cp_left > 1) {
        if (strlen(cp) != 0)
          debug(1,">>>>>> %s", cp);
        cp += strlen(cp) + 1;
        cp_left -= strlen(cp) + 1;
      }
    }
*/

    resp->respcode = 456; // 456 - Header Field Not Valid for Resource
    char *pssid = NULL;
    char *paesiv = NULL;
    char *prsaaeskey = NULL;
    char *pfmtp = NULL;
    char *pminlatency = NULL;
    char *pmaxlatency = NULL;
    char *cp = req->content;
    int cp_left = req->contentlength;
    char *next;
    while (cp_left && cp) {
      next = nextline(cp, cp_left);
      cp_left -= next - cp;

      if (!strncmp(cp, "o=iTunes", 7))
        pssid = cp + 8;

      if (!strncmp(cp, "a=fmtp:", 7))
        pfmtp = cp + 7;

      if (!strncmp(cp, "a=aesiv:", 8))
        paesiv = cp + 8;

      if (!strncmp(cp, "a=rsaaeskey:", 12))
        prsaaeskey = cp + 12;

      if (!strncmp(cp, "a=min-latency:", 14))
        pminlatency = cp + 14;

      if (!strncmp(cp, "a=max-latency:", 14))
        pmaxlatency = cp + 14;

      cp = next;
    }

    if (pssid) {
      uint32_t ssid = uatoi(pssid);
      debug(3, "Synchronisation Source Identifier: %08X,%u", ssid, ssid);
    }

    if (pminlatency) {
      conn->minimum_latency = atoi(pminlatency);
      debug(3, "Minimum latency %d specified", conn->minimum_latency);
    }

    if (pmaxlatency) {
      conn->maximum_latency = atoi(pmaxlatency);
      debug(3, "Maximum latency %d specified", conn->maximum_latency);
    }

    if ((paesiv == NULL) && (prsaaeskey == NULL)) {
      // debug(1,"Unencrypted session requested?");
      conn->stream.encrypted = 0;
    } else {
      conn->stream.encrypted = 1;
      // debug(1,"Encrypted session requested");
    }

    if (!pfmtp) {
      warn("FMTP params missing from the following ANNOUNCE message:");
      // print each line of the request content
      // the problem is that nextline has replace all returns, newlines, etc. by
      // NULLs
      char *cp = req->content;
      int cp_left = req->contentlength;
      while (cp_left > 1) {
        if (strlen(cp) != 0)
          warn("    %s", cp);
        cp += strlen(cp) + 1;
        cp_left -= strlen(cp) + 1;
      }
      goto out;
    }

    if (conn->stream.encrypted) {
      int len, keylen;
      uint8_t *aesiv = base64_dec(paesiv, &len);
      if (len != 16) {
        warn("client announced aeskey of %d bytes, wanted 16", len);
        free(aesiv);
        goto out;
      }
      memcpy(conn->stream.aesiv, aesiv, 16);
      free(aesiv);

      uint8_t *rsaaeskey = base64_dec(prsaaeskey, &len);
      uint8_t *aeskey = rsa_apply(rsaaeskey, len, &keylen, RSA_MODE_KEY);
      free(rsaaeskey);
      if (keylen != 16) {
        warn("client announced rsaaeskey of %d bytes, wanted 16", keylen);
        free(aeskey);
        goto out;
      }
      memcpy(conn->stream.aeskey, aeskey, 16);
      free(aeskey);
    }
    unsigned int i;
    for (i = 0; i < sizeof(conn->stream.fmtp) / sizeof(conn->stream.fmtp[0]); i++)
      conn->stream.fmtp[i] = atoi(strsep(&pfmtp, " \t"));
    // here we should check the sanity ot the fmtp values
    // for (i = 0; i < sizeof(conn->stream.fmtp) / sizeof(conn->stream.fmtp[0]); i++)
    //  debug(1,"  fmtp[%2d] is: %10d",i,conn->stream.fmtp[i]);

    char *hdr = msg_get_header(req, "X-Apple-Client-Name");
    if (hdr) {
      debug(1, "Play connection from device named \"%s\" on RTSP conversation thread %d.", hdr,
            conn->connection_number);
#ifdef CONFIG_METADATA
      send_metadata('ssnc', 'snam', hdr, strlen(hdr), req, 1);
#endif
    }
    hdr = msg_get_header(req, "User-Agent");
    if (hdr) {
      debug(2, "Play connection from user agent \"%s\" on RTSP conversation thread %d.", hdr,
            conn->connection_number);
      // if the user agent is AirPlay and has a version number of 353 or less (from iOS 11.1,2)
      // use the older way of calculating the latency

      char *p = strstr(hdr, "AirPlay");
      if (p) {
        p = strchr(p, '/');
        if (p) {
          conn->AirPlayVersion = atoi(p + 1);
          debug(2, "AirPlay version %d detected.", conn->AirPlayVersion);
        }
      }

#ifdef CONFIG_METADATA
      send_metadata('ssnc', 'snua', hdr, strlen(hdr), req, 1);
#endif
    }
    resp->respcode = 200;
  } else {
    resp->respcode = 453;
    debug(1, "Connection %d: ANNOUNCE failed because another connection is already playing.",
          conn->connection_number);
  }

out:
  if (resp->respcode != 200 && resp->respcode != 453) {
    debug(1, "Connection %d: Error in handling ANNOUNCE. Unlocking the play lock.",
          conn->connection_number);
    debug_mutex_lock(&playing_conn_lock, 1000000, 3); // get it
    if (playing_conn == conn)                         // if we managed to acquire it
      playing_conn = NULL;                            // let it go
    debug_mutex_unlock(&playing_conn_lock, 3);
  }
}

static struct method_handler {
  char *method;
  void (*handler)(rtsp_conn_info *conn, rtsp_message *req, rtsp_message *resp);
} method_handlers[] = {{"OPTIONS", handle_options},
                       {"ANNOUNCE", handle_announce},
                       {"FLUSH", handle_flush},
                       {"TEARDOWN", handle_teardown},
                       {"SETUP", handle_setup},
                       {"GET_PARAMETER", handle_get_parameter},
                       {"SET_PARAMETER", handle_set_parameter},
                       {"RECORD", handle_record},
                       {NULL, NULL}};

static void apple_challenge(int fd, rtsp_message *req, rtsp_message *resp) {
  char *hdr = msg_get_header(req, "Apple-Challenge");
  if (!hdr)
    return;

  SOCKADDR fdsa;
  socklen_t sa_len = sizeof(fdsa);
  getsockname(fd, (struct sockaddr *)&fdsa, &sa_len);

  int chall_len;
  uint8_t *chall = base64_dec(hdr, &chall_len);
  if (chall == NULL)
    die("null chall in apple_challenge");
  uint8_t buf[48], *bp = buf;
  int i;
  memset(buf, 0, sizeof(buf));

  if (chall_len > 16) {
    warn("oversized Apple-Challenge!");
    free(chall);
    return;
  }
  memcpy(bp, chall, chall_len);
  free(chall);
  bp += chall_len;

#ifdef AF_INET6
  if (fdsa.SAFAMILY == AF_INET6) {
    struct sockaddr_in6 *sa6 = (struct sockaddr_in6 *)(&fdsa);
    memcpy(bp, sa6->sin6_addr.s6_addr, 16);
    bp += 16;
  } else
#endif
  {
    struct sockaddr_in *sa = (struct sockaddr_in *)(&fdsa);
    memcpy(bp, &sa->sin_addr.s_addr, 4);
    bp += 4;
  }

  for (i = 0; i < 6; i++)
    *bp++ = config.hw_addr[i];

  int buflen, resplen;
  buflen = bp - buf;
  if (buflen < 0x20)
    buflen = 0x20;

  uint8_t *challresp = rsa_apply(buf, buflen, &resplen, RSA_MODE_AUTH);
  char *encoded = base64_enc(challresp, resplen);
  if (encoded == NULL)
    die("could not allocate memory for \"encoded\"");
  // strip the padding.
  char *padding = strchr(encoded, '=');
  if (padding)
    *padding = 0;

  msg_add_header(resp, "Apple-Response", encoded); // will be freed when the response is freed.
  free(challresp);
  free(encoded);
}

static char *make_nonce(void) {
  uint8_t random[8];
  int fd = open("/dev/urandom", O_RDONLY);
  if (fd < 0)
    die("could not open /dev/urandom!");
  // int ignore =
  if (read(fd, random, sizeof(random)) != sizeof(random))
    debug(1, "Error reading /dev/urandom");
  close(fd);
  return base64_enc(random, 8); // returns a pointer to malloc'ed memory
}

static int rtsp_auth(char **nonce, rtsp_message *req, rtsp_message *resp) {

  if (!config.password)
    return 0;
  if (!*nonce) {
    *nonce = make_nonce();
    goto authenticate;
  }

  char *hdr = msg_get_header(req, "Authorization");
  if (!hdr || strncmp(hdr, "Digest ", 7))
    goto authenticate;

  char *realm = strstr(hdr, "realm=\"");
  char *username = strstr(hdr, "username=\"");
  char *response = strstr(hdr, "response=\"");
  char *uri = strstr(hdr, "uri=\"");

  if (!realm || !username || !response || !uri)
    goto authenticate;

  char *quote;
  realm = strchr(realm, '"') + 1;
  if (!(quote = strchr(realm, '"')))
    goto authenticate;
  *quote = 0;
  username = strchr(username, '"') + 1;
  if (!(quote = strchr(username, '"')))
    goto authenticate;
  *quote = 0;
  response = strchr(response, '"') + 1;
  if (!(quote = strchr(response, '"')))
    goto authenticate;
  *quote = 0;
  uri = strchr(uri, '"') + 1;
  if (!(quote = strchr(uri, '"')))
    goto authenticate;
  *quote = 0;

  uint8_t digest_urp[16], digest_mu[16], digest_total[16];

#ifdef CONFIG_OPENSSL
  MD5_CTX ctx;

  int oldState;
  pthread_setcancelstate(PTHREAD_CANCEL_DISABLE, &oldState);
  MD5_Init(&ctx);
  MD5_Update(&ctx, username, strlen(username));
  MD5_Update(&ctx, ":", 1);
  MD5_Update(&ctx, realm, strlen(realm));
  MD5_Update(&ctx, ":", 1);
  MD5_Update(&ctx, config.password, strlen(config.password));
  MD5_Final(digest_urp, &ctx);
  MD5_Init(&ctx);
  MD5_Update(&ctx, req->method, strlen(req->method));
  MD5_Update(&ctx, ":", 1);
  MD5_Update(&ctx, uri, strlen(uri));
  MD5_Final(digest_mu, &ctx);
  pthread_setcancelstate(oldState, NULL);
#endif

#ifdef CONFIG_MBEDTLS
  #if MBEDTLS_VERSION_MINOR >= 7
  mbedtls_md5_context tctx;
  mbedtls_md5_starts_ret(&tctx);
  mbedtls_md5_update_ret(&tctx, (const unsigned char *)username, strlen(username));
  mbedtls_md5_update_ret(&tctx, (unsigned char *)":", 1);
  mbedtls_md5_update_ret(&tctx, (const unsigned char *)realm, strlen(realm));
  mbedtls_md5_update_ret(&tctx, (unsigned char *)":", 1);
  mbedtls_md5_update_ret(&tctx, (const unsigned char *)config.password, strlen(config.password));
  mbedtls_md5_finish_ret(&tctx, digest_urp);
  mbedtls_md5_starts_ret(&tctx);
  mbedtls_md5_update_ret(&tctx, (const unsigned char *)req->method, strlen(req->method));
  mbedtls_md5_update_ret(&tctx, (unsigned char *)":", 1);
  mbedtls_md5_update_ret(&tctx, (const unsigned char *)uri, strlen(uri));
  mbedtls_md5_finish_ret(&tctx, digest_mu);
  #else
  mbedtls_md5_context tctx;
  mbedtls_md5_starts(&tctx);
  mbedtls_md5_update(&tctx, (const unsigned char *)username, strlen(username));
  mbedtls_md5_update(&tctx, (unsigned char *)":", 1);
  mbedtls_md5_update(&tctx, (const unsigned char *)realm, strlen(realm));
  mbedtls_md5_update(&tctx, (unsigned char *)":", 1);
  mbedtls_md5_update(&tctx, (const unsigned char *)config.password, strlen(config.password));
  mbedtls_md5_finish(&tctx, digest_urp);
  mbedtls_md5_starts(&tctx);
  mbedtls_md5_update(&tctx, (const unsigned char *)req->method, strlen(req->method));
  mbedtls_md5_update(&tctx, (unsigned char *)":", 1);
  mbedtls_md5_update(&tctx, (const unsigned char *)uri, strlen(uri));
  mbedtls_md5_finish(&tctx, digest_mu);
  #endif
#endif

#ifdef CONFIG_POLARSSL
  md5_context tctx;
  md5_starts(&tctx);
  md5_update(&tctx, (const unsigned char *)username, strlen(username));
  md5_update(&tctx, (unsigned char *)":", 1);
  md5_update(&tctx, (const unsigned char *)realm, strlen(realm));
  md5_update(&tctx, (unsigned char *)":", 1);
  md5_update(&tctx, (const unsigned char *)config.password, strlen(config.password));
  md5_finish(&tctx, digest_urp);
  md5_starts(&tctx);
  md5_update(&tctx, (const unsigned char *)req->method, strlen(req->method));
  md5_update(&tctx, (unsigned char *)":", 1);
  md5_update(&tctx, (const unsigned char *)uri, strlen(uri));
  md5_finish(&tctx, digest_mu);
#endif

  int i;
  unsigned char buf[33];
  for (i = 0; i < 16; i++)
    snprintf((char *)buf + 2 * i, 3, "%02x", digest_urp[i]);

#ifdef CONFIG_OPENSSL
  pthread_setcancelstate(PTHREAD_CANCEL_DISABLE, &oldState);
  MD5_Init(&ctx);
  MD5_Update(&ctx, buf, 32);
  MD5_Update(&ctx, ":", 1);
  MD5_Update(&ctx, *nonce, strlen(*nonce));
  MD5_Update(&ctx, ":", 1);
  for (i = 0; i < 16; i++)
    snprintf((char *)buf + 2 * i, 3, "%02x", digest_mu[i]);
  MD5_Update(&ctx, buf, 32);
  MD5_Final(digest_total, &ctx);
  pthread_setcancelstate(oldState, NULL);
#endif

#ifdef CONFIG_MBEDTLS
  #if MBEDTLS_VERSION_MINOR >= 7
  mbedtls_md5_starts_ret(&tctx);
  mbedtls_md5_update_ret(&tctx, buf, 32);
  mbedtls_md5_update_ret(&tctx, (unsigned char *)":", 1);
  mbedtls_md5_update_ret(&tctx, (const unsigned char *)*nonce, strlen(*nonce));
  mbedtls_md5_update_ret(&tctx, (unsigned char *)":", 1);
  for (i = 0; i < 16; i++)
    snprintf((char *)buf + 2 * i, 3, "%02x", digest_mu[i]);
  mbedtls_md5_update_ret(&tctx, buf, 32);
  mbedtls_md5_finish_ret(&tctx, digest_total);
  #else
  mbedtls_md5_starts(&tctx);
  mbedtls_md5_update(&tctx, buf, 32);
  mbedtls_md5_update(&tctx, (unsigned char *)":", 1);
  mbedtls_md5_update(&tctx, (const unsigned char *)*nonce, strlen(*nonce));
  mbedtls_md5_update(&tctx, (unsigned char *)":", 1);
  for (i = 0; i < 16; i++)
    snprintf((char *)buf + 2 * i, 3, "%02x", digest_mu[i]);
  mbedtls_md5_update(&tctx, buf, 32);
  mbedtls_md5_finish(&tctx, digest_total);
  #endif
#endif

#ifdef CONFIG_POLARSSL
  md5_starts(&tctx);
  md5_update(&tctx, buf, 32);
  md5_update(&tctx, (unsigned char *)":", 1);
  md5_update(&tctx, (const unsigned char *)*nonce, strlen(*nonce));
  md5_update(&tctx, (unsigned char *)":", 1);
  for (i = 0; i < 16; i++)
    snprintf((char *)buf + 2 * i, 3, "%02x", digest_mu[i]);
  md5_update(&tctx, buf, 32);
  md5_finish(&tctx, digest_total);
#endif

  for (i = 0; i < 16; i++)
    snprintf((char *)buf + 2 * i, 3, "%02x", digest_total[i]);

  if (!strcmp(response, (const char *)buf))
    return 0;
  warn("Password authorization failed.");

authenticate:
  resp->respcode = 401;
  int hdrlen = strlen(*nonce) + 40;
  char *authhdr = malloc(hdrlen);
  snprintf(authhdr, hdrlen, "Digest realm=\"raop\", nonce=\"%s\"", *nonce);
  msg_add_header(resp, "WWW-Authenticate", authhdr);
  free(authhdr);
  return 1;
}

void rtsp_conversation_thread_cleanup_function(void *arg) {
  rtsp_conn_info *conn = (rtsp_conn_info *)arg;
  int oldState;
  pthread_setcancelstate(PTHREAD_CANCEL_DISABLE, &oldState);

  debug(3, "Connection %d: rtsp_conversation_thread_func_cleanup_function called.",
        conn->connection_number);
  if (conn->player_thread)
    player_stop(conn);

  debug(3, "Closing timing, control and audio sockets...");
  if (conn->control_socket)
    close(conn->control_socket);
  if (conn->timing_socket)
    close(conn->timing_socket);
  if (conn->audio_socket)
    close(conn->audio_socket);

  if (conn->fd > 0) {
    debug(3, "Connection %d: closing fd %d.", conn->connection_number, conn->fd);
    close(conn->fd);
    debug(3, "Connection %d: closed fd %d.", conn->connection_number, conn->fd);
  }
  if (conn->auth_nonce) {
    free(conn->auth_nonce);
    conn->auth_nonce = NULL;
  }
  rtp_terminate(conn);

  if (conn->dacp_id) {
    free(conn->dacp_id);
    conn->dacp_id = NULL;
  }

  // remove flow control and mutexes
  int rc = pthread_mutex_destroy(&conn->volume_control_mutex);
  if (rc)
    debug(1, "Connection %d: error %d destroying volume_control_mutex.", conn->connection_number, rc);
  rc = pthread_cond_destroy(&conn->flowcontrol);
  if (rc)
    debug(1, "Connection %d: error %d destroying flow control condition variable.",
          conn->connection_number, rc);
  rc = pthread_mutex_destroy(&conn->ab_mutex);
  if (rc)
    debug(1, "Connection %d: error %d destroying ab_mutex.", conn->connection_number, rc);
  rc = pthread_mutex_destroy(&conn->flush_mutex);
  if (rc)
    debug(1, "Connection %d: error %d destroying flush_mutex.", conn->connection_number, rc);

  debug(3, "Cancel watchdog thread.");
  pthread_cancel(conn->player_watchdog_thread);
  debug(3, "Join watchdog thread.");
  pthread_join(conn->player_watchdog_thread, NULL);
  debug(3, "Delete watchdog mutex.");
  pthread_mutex_destroy(&conn->watchdog_mutex);

  debug(3, "Connection %d: Checking play lock.", conn->connection_number);
  debug_mutex_lock(&playing_conn_lock, 1000000, 3); // get it
  if (playing_conn == conn) {                       // if it's ours
    debug(3, "Connection %d: Unlocking play lock.", conn->connection_number);
    playing_conn = NULL; // let it go
  }
  debug_mutex_unlock(&playing_conn_lock, 3);

  debug(2, "Connection %d: terminated.", conn->connection_number);
  conn->running = 0;
  pthread_setcancelstate(oldState, NULL);
}

void msg_cleanup_function(void *arg) {
  // debug(3, "msg_cleanup_function called.");
  msg_free((rtsp_message **)arg);
}

static void *rtsp_conversation_thread_func(void *pconn) {
  rtsp_conn_info *conn = pconn;

  // create the watchdog mutex, initialise the watchdog time and start the watchdog thread;
  conn->watchdog_bark_time = get_absolute_time_in_fp();
  pthread_mutex_init(&conn->watchdog_mutex, NULL);
  pthread_create(&conn->player_watchdog_thread, NULL, &player_watchdog_thread_code, (void *)conn);

  int rc = pthread_mutex_init(&conn->flush_mutex, NULL);
  if (rc)
    die("Connection %d: error %d initialising flush_mutex.", conn->connection_number, rc);
  rc = pthread_mutex_init(&conn->ab_mutex, NULL);
  if (rc)
    die("Connection %d: error %d initialising ab_mutex.", conn->connection_number, rc);
// set the flowcontrol condition variable to wait on a monotonic clock
#ifdef COMPILE_FOR_LINUX_AND_FREEBSD_AND_CYGWIN_AND_OPENBSD
  pthread_condattr_t attr;
  pthread_condattr_init(&attr);
  pthread_condattr_setclock(&attr, CLOCK_MONOTONIC); // can't do this in OS X, and don't need it.
  rc = pthread_cond_init(&conn->flowcontrol, &attr);
#endif
#ifdef COMPILE_FOR_OSX
  rc = pthread_cond_init(&conn->flowcontrol, NULL);
#endif
  if (rc)
    die("Connection %d: error %d initialising flow control condition variable.",
        conn->connection_number, rc);
  rc = pthread_mutex_init(&conn->volume_control_mutex, NULL);
  if (rc)
    die("Connection %d: error %d initialising volume_control_mutex.", conn->connection_number, rc);

  // nothing before this is cancellable
  pthread_cleanup_push(rtsp_conversation_thread_cleanup_function, (void *)conn);

  rtp_initialise(conn);
  char *hdr = NULL;

  enum rtsp_read_request_response reply;

  int rtsp_read_request_attempt_count = 1; // 1 means exit immediately
  rtsp_message *req, *resp;

  while (conn->stop == 0) {
    int debug_level = 3; // for printing the request and response
    reply = rtsp_read_request(conn, &req);
    if (reply == rtsp_read_request_response_ok) {
      pthread_cleanup_push(msg_cleanup_function, (void *)&req);
      resp = msg_init();
      pthread_cleanup_push(msg_cleanup_function, (void *)&resp);
      resp->respcode = 400;

      if (strcmp(req->method, "OPTIONS") !=
          0) // the options message is very common, so don't log it until level 3
        debug_level = 2;
      debug(debug_level,
<<<<<<< HEAD
            "RTSP thread %d received an RTSP Packet of type \"%s\":", conn->connection_number,
=======
            "Connection %d: Received an RTSP Packet of type \"%s\":", conn->connection_number,
>>>>>>> 704352a4
            req->method),
          debug_print_msg_headers(debug_level, req);

      apple_challenge(conn->fd, req, resp);
      hdr = msg_get_header(req, "CSeq");
      if (hdr)
        msg_add_header(resp, "CSeq", hdr);
      //      msg_add_header(resp, "Audio-Jack-Status", "connected; type=analog");
      msg_add_header(resp, "Server", "AirTunes/105.1");

      if ((conn->authorized == 1) || (rtsp_auth(&conn->auth_nonce, req, resp)) == 0) {
        conn->authorized = 1; // it must have been authorized or didn't need a password
        struct method_handler *mh;
        int method_selected = 0;
        for (mh = method_handlers; mh->method; mh++) {
          if (!strcmp(mh->method, req->method)) {
            method_selected = 1;
            mh->handler(conn, req, resp);
            break;
          }
        }
        if (method_selected == 0) {
          debug(3, "Connection %d: Unrecognised and unhandled rtsp request \"%s\".",
                conn->connection_number, req->method);

          int y = req->contentlength;
          if (y > 0) {
            char obf[4096];
            if (y > 4096)
              y = 4096;
            char *p = req->content;
            char *obfp = obf;
            int obfc;
            for (obfc = 0; obfc < y; obfc++) {
              snprintf(obfp, 3, "%02X", (unsigned int)*p);
              p++;
              obfp += 2;
            };
            *obfp = 0;
            debug(3, "Content: \"%s\".", obf);
          }
        }
      }
      debug(debug_level, "Connection %d: RTSP Response:", conn->connection_number);
      debug_print_msg_headers(debug_level, resp);

      /*
      fd_set writefds;
      FD_ZERO(&writefds);
      FD_SET(conn->fd, &writefds);
      do {
        memory_barrier();
      } while (conn->stop == 0 &&
               pselect(conn->fd + 1, NULL, &writefds, NULL, NULL, &pselect_sigset) <= 0);
      */

      if (conn->stop == 0) {
        int err = msg_write_response(conn->fd, resp);
        if (err) {
          debug(1,
                "Connection %d: Unable to write an RTSP message response. Terminating the "
                "connection.",
                conn->connection_number);
          struct linger so_linger;
          so_linger.l_onoff = 1; // "true"
          so_linger.l_linger = 0;
          err = setsockopt(conn->fd, SOL_SOCKET, SO_LINGER, &so_linger, sizeof so_linger);
          if (err)
            debug(1, "Could not set the RTSP socket to abort due to a write error on closing.");
          conn->stop = 1;
          // if (debuglev >= 1)
          //  debuglev = 3; // see what happens next
        }
      }
      pthread_cleanup_pop(1);
      pthread_cleanup_pop(1);
    } else {
      int tstop = 0;
      if (reply == rtsp_read_request_response_immediate_shutdown_requested)
        tstop = 1;
      else if ((reply == rtsp_read_request_response_channel_closed) ||
               (reply == rtsp_read_request_response_read_error)) {
        if (conn->player_thread) {
          rtsp_read_request_attempt_count--;
          if (rtsp_read_request_attempt_count == 0) {
            tstop = 1;
            if (reply == rtsp_read_request_response_read_error) {
              struct linger so_linger;
              so_linger.l_onoff = 1; // "true"
              so_linger.l_linger = 0;
              int err = setsockopt(conn->fd, SOL_SOCKET, SO_LINGER, &so_linger, sizeof so_linger);
              if (err)
                debug(1, "Could not set the RTSP socket to abort due to a read error on closing.");
            }
            // debuglev = 3; // see what happens next
          } else {
            if (reply == rtsp_read_request_response_channel_closed)
              debug(2,
                    "Connection %d: RTSP channel unexpectedly closed -- will try again %d time(s).",
                    conn->connection_number, rtsp_read_request_attempt_count);
            if (reply == rtsp_read_request_response_read_error)
              debug(2, "Connection %d: RTSP channel read error -- will try again %d time(s).",
                    conn->connection_number, rtsp_read_request_attempt_count);
            usleep(20000);
          }
        } else {
          tstop = 1;
        }
      } else {
        debug(1, "Connection %d: rtsp_read_request error %d, packet ignored.",
              conn->connection_number, (int)reply);
      }
      if (tstop) {
        debug(3, "Connection %d: Terminate RTSP connection.", conn->connection_number);
        conn->stop = 1;
      }
    }
  }
  pthread_cleanup_pop(1);
  pthread_exit(NULL);
}

/*
// this function is not thread safe.
static const char *format_address(struct sockaddr *fsa) {
  static char string[INETx_ADDRSTRLEN];
  void *addr;
#ifdef AF_INET6
  if (fsa->sa_family == AF_INET6) {
    struct sockaddr_in6 *sa6 = (struct sockaddr_in6 *)(fsa);
    addr = &(sa6->sin6_addr);
  } else
#endif
  {
    struct sockaddr_in *sa = (struct sockaddr_in *)(fsa);
    addr = &(sa->sin_addr);
  }
  return inet_ntop(fsa->sa_family, addr, string, sizeof(string));
}
*/

void rtsp_listen_loop_cleanup_handler(__attribute__((unused)) void *arg) {
  int oldState;
  pthread_setcancelstate(PTHREAD_CANCEL_DISABLE, &oldState);
  debug(1, "rtsp_listen_loop_cleanup_handler called.");
  cancel_all_RTSP_threads();
  int *sockfd = (int *)arg;
  mdns_unregister();
  if (sockfd)
    free(sockfd);
  pthread_setcancelstate(oldState, NULL);
}

void rtsp_listen_loop(void) {
  int oldState;
  pthread_setcancelstate(PTHREAD_CANCEL_DISABLE, &oldState);
  struct addrinfo hints, *info, *p;
  char portstr[6];
  int *sockfd = NULL;
  int nsock = 0;
  int i, ret;

  playing_conn = NULL; // the data structure representing the connection that has the player.

  memset(&hints, 0, sizeof(hints));
  hints.ai_family = AF_UNSPEC;
  hints.ai_socktype = SOCK_STREAM;
  hints.ai_flags = AI_PASSIVE;

  snprintf(portstr, 6, "%d", config.port);

  // debug(1,"listen socket port request is \"%s\".",portstr);

  ret = getaddrinfo(NULL, portstr, &hints, &info);
  if (ret) {
    die("getaddrinfo failed: %s", gai_strerror(ret));
  }

  for (p = info; p; p = p->ai_next) {
    ret = 0;
    int fd = socket(p->ai_family, p->ai_socktype, IPPROTO_TCP);
    int yes = 1;

    // Handle socket open failures if protocol unavailable (or IPV6 not handled)
    if (fd == -1) {
      // debug(1, "Failed to get socket: fam=%d, %s\n", p->ai_family,
      // strerror(errno));
      continue;
    }
    // Set the RTSP socket to close on exec() of child processes
    // otherwise background run_this_before_play_begins or run_this_after_play_ends commands
    // that are sleeping prevent the daemon from being restarted because
    // the listening RTSP port is still in use.
    // See: https://github.com/mikebrady/shairport-sync/issues/329
    fcntl(fd, F_SETFD, FD_CLOEXEC);
    ret = setsockopt(fd, SOL_SOCKET, SO_REUSEADDR, &yes, sizeof(yes));

    struct timeval tv;
    tv.tv_sec = 3; // three seconds write timeout
    tv.tv_usec = 0;
    if (setsockopt(fd, SOL_SOCKET, SO_SNDTIMEO, (const char *)&tv, sizeof tv) == -1)
      debug(1, "Error %d setting send timeout for rtsp writeback.", errno);

    if ((config.dont_check_timeout == 0) && (config.timeout != 0)) {
      tv.tv_sec = config.timeout; // 120 seconds read timeout by default.
      tv.tv_usec = 0;
      if (setsockopt(fd, SOL_SOCKET, SO_RCVTIMEO, (const char *)&tv, sizeof tv) == -1)
        debug(1, "Error %d setting read timeout for rtsp connection.", errno);
    }
#ifdef IPV6_V6ONLY
    // some systems don't support v4 access on v6 sockets, but some do.
    // since we need to account for two sockets we might as well
    // always.
    if (p->ai_family == AF_INET6) {
      ret |= setsockopt(fd, IPPROTO_IPV6, IPV6_V6ONLY, &yes, sizeof(yes));
    }
#endif

    if (!ret)
      ret = bind(fd, p->ai_addr, p->ai_addrlen);

    // one of the address families will fail on some systems that
    // report its availability. do not complain.

    if (ret) {
      char *family;
#ifdef AF_INET6
      if (p->ai_family == AF_INET6) {
        family = "IPv6";
      } else
#endif
        family = "IPv4";
      debug(1, "Unable to listen on %s port %d. The error is: \"%s\".", family, config.port,
            strerror(errno));
      continue;
    }

    listen(fd, 5);
    nsock++;
    sockfd = realloc(sockfd, nsock * sizeof(int));
    sockfd[nsock - 1] = fd;
  }

  freeaddrinfo(info);

  if (!nsock)
    die("Could not establish a service on port %d -- program terminating. Is another instance of "
        "Shairport Sync running on this device?",
        config.port);

  int maxfd = -1;
  fd_set fds;
  FD_ZERO(&fds);
  for (i = 0; i < nsock; i++) {
    if (sockfd[i] > maxfd)
      maxfd = sockfd[i];
  }

  mdns_register();

  pthread_setcancelstate(oldState, NULL);
  int acceptfd;
  struct timeval tv;
  pthread_cleanup_push(rtsp_listen_loop_cleanup_handler, (void *)sockfd);
  do {
    pthread_testcancel();
    tv.tv_sec = 60;
    tv.tv_usec = 0;

    for (i = 0; i < nsock; i++)
      FD_SET(sockfd[i], &fds);

    ret = select(maxfd + 1, &fds, 0, 0, &tv);
    if (ret < 0) {
      if (errno == EINTR)
        continue;
      break;
    }

    cleanup_threads();

    acceptfd = -1;
    for (i = 0; i < nsock; i++) {
      if (FD_ISSET(sockfd[i], &fds)) {
        acceptfd = sockfd[i];
        break;
      }
    }
    if (acceptfd < 0) // timeout
      continue;

    rtsp_conn_info *conn = malloc(sizeof(rtsp_conn_info));
    if (conn == 0)
      die("Couldn't allocate memory for an rtsp_conn_info record.");
    memset(conn, 0, sizeof(rtsp_conn_info));
    conn->connection_number = RTSP_connection_index++;
    socklen_t slen = sizeof(conn->remote);

    conn->fd = accept(acceptfd, (struct sockaddr *)&conn->remote, &slen);
    if (conn->fd < 0) {
      debug(1, "Connection %d: New connection on port %d not accepted:", conn->connection_number,
            config.port);
      perror("failed to accept connection");
      free(conn);
    } else {
      SOCKADDR *local_info = (SOCKADDR *)&conn->local;
      socklen_t size_of_reply = sizeof(*local_info);
      memset(local_info, 0, sizeof(SOCKADDR));
      if (getsockname(conn->fd, (struct sockaddr *)local_info, &size_of_reply) == 0) {

        // IPv4:
        if (local_info->SAFAMILY == AF_INET) {
          char ip4[INET_ADDRSTRLEN];        // space to hold the IPv4 string
          char remote_ip4[INET_ADDRSTRLEN]; // space to hold the IPv4 string
          struct sockaddr_in *sa = (struct sockaddr_in *)local_info;
          inet_ntop(AF_INET, &(sa->sin_addr), ip4, INET_ADDRSTRLEN);
          unsigned short int tport = ntohs(sa->sin_port);
          sa = (struct sockaddr_in *)&conn->remote;
          inet_ntop(AF_INET, &(sa->sin_addr), remote_ip4, INET_ADDRSTRLEN);
          unsigned short int rport = ntohs(sa->sin_port);
          debug(2, "Connection %d: new connection from %s:%u to self at %s:%u.",
                conn->connection_number, remote_ip4, rport, ip4, tport);
        }
#ifdef AF_INET6
        if (local_info->SAFAMILY == AF_INET6) {
          // IPv6:

          char ip6[INET6_ADDRSTRLEN];        // space to hold the IPv6 string
          char remote_ip6[INET6_ADDRSTRLEN]; // space to hold the IPv6 string
          struct sockaddr_in6 *sa6 =
              (struct sockaddr_in6 *)local_info; // pretend this is loaded with something
          inet_ntop(AF_INET6, &(sa6->sin6_addr), ip6, INET6_ADDRSTRLEN);
          u_int16_t tport = ntohs(sa6->sin6_port);

          sa6 = (struct sockaddr_in6 *)&conn->remote; // pretend this is loaded with something
          inet_ntop(AF_INET6, &(sa6->sin6_addr), remote_ip6, INET6_ADDRSTRLEN);
          u_int16_t rport = ntohs(sa6->sin6_port);
          debug(2, "Connection %d: new connection from [%s]:%u to self at [%s]:%u.",
                conn->connection_number, remote_ip6, rport, ip6, tport);
        }
#endif

      } else {
        debug(1, "Error figuring out Shairport Sync's own IP number.");
      }
      //      usleep(500000);
      //      pthread_t rtsp_conversation_thread;
      //      conn->thread = rtsp_conversation_thread;
      //      conn->stop = 0; // record's memory has been zeroed
      //      conn->authorized = 0; // record's memory has been zeroed
      // fcntl(conn->fd, F_SETFL, O_NONBLOCK);

      ret = pthread_create(&conn->thread, NULL, rtsp_conversation_thread_func,
                           conn); // also acts as a memory barrier
      if (ret) {
        char errorstring[1024];
        strerror_r(ret, (char *)errorstring, sizeof(errorstring));
        die("Connection %d: cannot create an RTSP conversation thread. Error %d: \"%s\".",
            conn->connection_number, ret, (char *)errorstring);
      }
      debug(3, "Successfully created RTSP receiver thread %d.", conn->connection_number);
      conn->running = 1; // this must happen before the thread is tracked
      track_thread(conn);
    }
  } while (1);

  pthread_cleanup_pop(1); // should never happen
  debug(1, "Oops -- fell out of the RTSP select loop");
}<|MERGE_RESOLUTION|>--- conflicted
+++ resolved
@@ -68,13 +68,10 @@
 #include "metadata_hub.h"
 #endif
 
-<<<<<<< HEAD
-=======
 #ifdef CONFIG_MQTT
 #include "mqtt.h"
 #endif
 
->>>>>>> 704352a4
 #ifdef AF_INET6
 #define INETx_ADDRSTRLEN INET6_ADDRSTRLEN
 #else
@@ -1020,31 +1017,6 @@
     warn("Connection %d SETUP received without having the player (no ANNOUNCE?)",
          conn->connection_number);
   }
-<<<<<<< HEAD
-
-  char resphdr[256] = "";
-  snprintf(resphdr, sizeof(resphdr),
-           "RTP/AVP/"
-           "UDP;unicast;interleaved=0-1;mode=record;control_port=%d;"
-           "timing_port=%d;server_"
-           "port=%d",
-           conn->local_control_port, conn->local_timing_port, conn->local_audio_port);
-
-  msg_add_header(resp, "Transport", resphdr);
-
-  msg_add_header(resp, "Session", "1");
-
-  resp->respcode = 200;
-  return;
-
-error:
-  warn("Connection %d: SETUP -- Error in setup request -- unlocking play lock.",
-       conn->connection_number);
-  playing_conn = NULL;
-  pthread_mutex_unlock(&play_lock);
-  resp->respcode = 451; // invalid arguments
-=======
->>>>>>> 704352a4
 }
 
 /*
@@ -1471,14 +1443,12 @@
 #ifdef CONFIG_METADATA_HUB
       metadata_hub_process_metadata(pack.type, pack.code, pack.data, pack.length);
 #endif
-<<<<<<< HEAD
-=======
+
 #ifdef CONFIG_MQTT
       if (config.mqtt_enabled) {
         mqtt_process_metadata(pack.type, pack.code, pack.data, pack.length);
       }
 #endif
->>>>>>> 704352a4
     }
     pthread_cleanup_pop(1);
   }
@@ -2316,11 +2286,7 @@
           0) // the options message is very common, so don't log it until level 3
         debug_level = 2;
       debug(debug_level,
-<<<<<<< HEAD
-            "RTSP thread %d received an RTSP Packet of type \"%s\":", conn->connection_number,
-=======
             "Connection %d: Received an RTSP Packet of type \"%s\":", conn->connection_number,
->>>>>>> 704352a4
             req->method),
           debug_print_msg_headers(debug_level, req);
 
