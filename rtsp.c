--- conflicted
+++ resolved
@@ -1950,13 +1950,8 @@
           inet_ntop(AF_INET, &(sa->sin_addr), remote_ip4, INET_ADDRSTRLEN);
           unsigned short int rport = ntohs(sa->sin_port);
 #ifdef CONFIG_METADATA
-<<<<<<< HEAD
-        	send_ssnc_metadata('clip', strdup(remote_ip4), strlen(remote_ip4) , 1);
-        	send_ssnc_metadata('svip', strdup(ip4), strlen(ip4) , 1);
-=======
           send_ssnc_metadata('clip', strdup(remote_ip4), strlen(remote_ip4), 1);
           send_ssnc_metadata('svip', strdup(ip4), strlen(ip4), 1);
->>>>>>> f4ed073c
 #endif
           debug(1, "New RTSP connection from %s:%u to self at %s:%u.", remote_ip4, rport, ip4,
                 tport);
@@ -1976,13 +1971,8 @@
           inet_ntop(AF_INET6, &(sa6->sin6_addr), remote_ip6, INET6_ADDRSTRLEN);
           u_int16_t rport = ntohs(sa6->sin6_port);
 #ifdef CONFIG_METADATA
-<<<<<<< HEAD
-        	send_ssnc_metadata('clip', strdup(remote_ip6), strlen(remote_ip6), 1);
-        	send_ssnc_metadata('svip', strdup(ip6), strlen(ip6), 1);
-=======
           send_ssnc_metadata('clip', strdup(remote_ip6), strlen(remote_ip6), 1);
           send_ssnc_metadata('svip', strdup(ip6), strlen(ip6), 1);
->>>>>>> f4ed073c
 #endif
           debug(1, "New RTSP connection from [%s]:%u to self at [%s]:%u.", remote_ip6, rport, ip6,
                 tport);
